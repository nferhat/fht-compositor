use std::collections::HashMap;
use std::io;
use std::os::unix::net::{UnixListener, UnixStream};

use anyhow::Context;
use calloop::io::Async;
use fht_compositor_ipc::Response;
use futures_util::{AsyncBufReadExt, AsyncReadExt, AsyncWriteExt};
use smithay::desktop::layer_map_for_output;
use smithay::input::pointer::{Focus, GrabStartData};
use smithay::reexports::calloop::generic::Generic;
use smithay::reexports::calloop::{
    Dispatcher, Interest, LoopHandle, Mode, PostAction, RegistrationToken,
};
use smithay::reexports::rustix;
use smithay::utils::{Point, Size, SERIAL_COUNTER};
use smithay::wayland::seat::WaylandFocus;

use crate::focus_target::KeyboardFocusTarget;
use crate::input::pick_surface_grab::{PickSurfaceGrab, PickSurfaceTarget};
use crate::input::KeyAction;
use crate::output::OutputExt;
use crate::space::{Workspace, WorkspaceId};
use crate::state::{Fht, State};
use crate::utils::get_credentials_for_surface;
use crate::window::{Window, WindowId};

pub mod client;

/// The compositor IPC server.
pub struct Server {
    // The UnixSocket server that receives incoming clients
    listener_token: RegistrationToken,
    dispatcher: Dispatcher<'static, Generic<UnixListener>, State>,
}

impl Server {
    pub fn close(self, loop_handle: &LoopHandle<'static, State>) {
        loop_handle.remove(self.listener_token);
        let _listener = Dispatcher::into_source_inner(self.dispatcher).unwrap();
        // FIXME: Close socket?
    }
}

/// [`SubscriberSnapshots`] Holds the previous state of the data send to subscribers.
#[derive(Default)]
struct SubscriberSnapshots {
    windows: Option<HashMap<usize, fht_compositor_ipc::Window>>,
    workspaces: HashMap<usize, Option<fht_compositor_ipc::Workspace>>,
    space: Option<fht_compositor_ipc::Space>,
    layer_shells: Option<Vec<fht_compositor_ipc::LayerShell>>,
}

/// [`SubscriberManager`] Handles all the ipc stuff that we can subscribe to.
pub struct SubscriberManager {
    subscribers_windows: Vec<async_channel::Sender<HashMap<usize, fht_compositor_ipc::Window>>>,
    subscribers_space: Vec<async_channel::Sender<fht_compositor_ipc::Space>>,
    subscribers_layer_shells: Vec<async_channel::Sender<Vec<fht_compositor_ipc::LayerShell>>>,
    subscribers_window:
        HashMap<usize, Vec<async_channel::Sender<Option<fht_compositor_ipc::Window>>>>,
    subscribers_workspace:
        HashMap<usize, Vec<async_channel::Sender<Option<fht_compositor_ipc::Workspace>>>>,

    snapshots: SubscriberSnapshots,
}

impl SubscriberManager {
    pub fn new() -> Self {
        Self {
            subscribers_windows: Vec::new(),
            subscribers_space: Vec::new(),
            subscribers_layer_shells: Vec::new(),
            subscribers_window: HashMap::new(),
            subscribers_workspace: HashMap::new(),
            snapshots: SubscriberSnapshots::default(),
        }
    }

    /// Picks the data needed for subscribers, diffs it against previous snapshot,
    /// and broadcasts only changes.
    pub fn diff_and_update(&mut self, fht: &Fht) {
        // == Windows ==
        if !self.subscribers_windows.is_empty() || !self.subscribers_window.is_empty() {
            let all_windows: Vec<fht_compositor_ipc::Window> = fht
                .space
                .monitors()
                .flat_map(|mon| {
                    mon.workspaces().flat_map(|ws| {
                        ws.tiles().map(|tile| {
                            let window = tile.window();
                            let location = tile.location() + tile.window_loc();
                            let size = window.size();
                            fht_compositor_ipc::Window {
                                id: *window.id(),
                                title: window.title(),
                                app_id: window.app_id(),
                                output: ws.output().name(),
                                workspace_idx: ws.index(),
                                workspace_id: *ws.id(),
                                size: (size.w as u32, size.h as u32),
                                location: location.into(),
                                fullscreened: window.fullscreen(),
                                maximized: window.maximized(),
                                tiled: window.tiled(),
                                activated: true,
                                focused: true,
                            }
                        })
                    })
                })
                .collect();

            let window_map: HashMap<usize, _> =
                all_windows.iter().map(|w| (w.id, w.clone())).collect();

            // Send only if different
            if self.snapshots.windows.as_ref() != Some(&window_map) {
                self.snapshots.windows = Some(window_map.clone());
                for s in &self.subscribers_windows {
                    let _ = s.try_send(window_map.clone());
                }
                for (&id, subs) in &self.subscribers_window {
                    if let Some(window) = window_map.get(&id) {
                        for s in subs {
                            let _ = s.try_send(Some(window.clone()));
                        }
                    }
                }
            }
        }

        // == Workspaces ==
        if !self.subscribers_workspace.is_empty() {
            for (&id, subs) in &self.subscribers_workspace {
                let workspace = if id == usize::MAX {
                    Some(fht.space.active_workspace())
                } else {
                    fht.space.workspace_for_id(WorkspaceId(id))
                }
                .map(|ws| fht_compositor_ipc::Workspace {
                    output: ws.output().name(),
                    id: *ws.id(),
                    active_window_idx: ws.active_tile_idx(),
                    fullscreen_window_idx: ws.fullscreened_tile_idx(),
                    mwfact: ws.mwfact(),
                    nmaster: ws.nmaster(),
                    windows: ws.windows().map(|w| *w.id()).collect(),
                });

                let send = self.snapshots.workspaces.get(&id) != Some(&workspace);
                if send {
                    self.snapshots.workspaces.insert(id, workspace.clone());
                    for s in subs {
                        let _ = s.try_send(workspace.clone());
                    }
                }
            }
        }

        // == Space ==
        if !self.subscribers_space.is_empty() {
            let monitors = fht
                .space
                .monitors()
                .map(|mon| {
                    let workspaces: [fht_compositor_ipc::Workspace; 9] = mon
                        .workspaces()
                        .map(|ws| fht_compositor_ipc::Workspace {
                            output: mon.output().name(),
                            id: *ws.id(),
                            active_window_idx: ws.active_tile_idx(),
                            fullscreen_window_idx: ws.fullscreened_tile_idx(),
                            mwfact: ws.mwfact(),
                            nmaster: ws.nmaster(),
                            windows: ws.windows().map(|w| *w.id()).collect(),
                        })
                        .collect::<Vec<_>>()
                        .try_into()
                        .expect("always 9 workspaces per monitor");

                    (
                        mon.output().name(),
                        fht_compositor_ipc::Monitor {
                            output: mon.output().name(),
                            workspaces,
                            active: mon.active(),
                            active_workspace_idx: mon.active_workspace_idx(),
                        },
                    )
                })
                .collect();

            let space = fht_compositor_ipc::Space {
                monitors,
                active_idx: fht.space.active_monitor_idx(),
                primary_idx: fht.space.primary_monitor_idx(),
            };

            if self.snapshots.space.as_ref() != Some(&space) {
                self.snapshots.space = Some(space.clone());
                for s in &self.subscribers_space {
                    let _ = s.try_send(space.clone());
                }
            }
        }

        // == Layer shells ==
        if !self.subscribers_layer_shells.is_empty() {
            let mut layers = Vec::new();
            for output in fht.space.outputs() {
                let layer_map = layer_map_for_output(output);
                let output_name = output.name();
                for layer_surface in layer_map.layers() {
                    layers.push(fht_compositor_ipc::LayerShell {
                        namespace: layer_surface.namespace().to_string(),
                        output: output_name.clone(),
                        #[allow(clippy::missing_transmute_annotations)]
                        layer: unsafe { std::mem::transmute(layer_surface.layer()) },
                        #[allow(clippy::missing_transmute_annotations)]
                        keyboard_interactivity: unsafe {
                            std::mem::transmute(layer_surface.cached_state().keyboard_interactivity)
                        },
                    });
                }
            }

            if self.snapshots.layer_shells.as_ref() != Some(&layers) {
                self.snapshots.layer_shells = Some(layers.clone());
                for s in &self.subscribers_layer_shells {
                    let _ = s.try_send(layers.clone());
                }
            }
        }
    }
}

/// Start the [`IpcServer`] for the compositor.
pub fn start(
    loop_handle: &LoopHandle<'static, State>,
    wayland_socket_name: &str,
) -> anyhow::Result<Server> {
    // First setup the communication channel between the IPC server and compositor
    let (to_compositor, from_clients) = calloop::channel::channel();

    loop_handle
        .insert_source(from_clients, move |msg, _, state| {
            let calloop::channel::Event::Msg(req) = msg else {
                return;
            };

            if let Err(err) = state.handle_ipc_client_request(req) {
                error!(?err, "Failed to handle IPC client request");
            }
        })
        .map_err(|err| anyhow::anyhow!("Failed to insert calloop channel for IPC server: {err}"))?;

    let pid = std::process::id();

    // SAFETY: We place socket in XDG_RUNTIME_DIR, which should always be available to create the
    // wayland socket itself.
    let socket_dir = xdg::BaseDirectories::new().runtime_dir.unwrap();
    let socket_name = format!("fhtc-{pid}-{wayland_socket_name}.socket");
    let socket_path = socket_dir.join(&socket_name);
    let listener = UnixListener::bind(&socket_path)?;
    listener.set_nonblocking(true)?;

    let to_compositor_ = to_compositor.clone();
    let generic = Generic::new(listener, Interest::READ, Mode::Level);
    let dispatcher = Dispatcher::<_, State>::new(generic, move |_, listener, state| {
        match listener.accept() {
            Ok((socket, addr)) => {
                debug!(?addr, "New IPC client");

                // We want to make the socket driven by the event loop but have access to
                // asynchronous primitives We use calloop's Async to achieve exactly
                // this.

                let Ok(socket) = state
                    .fht
                    .loop_handle
                    .adapt_io(socket)
                    .inspect_err(|err| error!(?err, "Failed to create IPC client stream"))
                else {
                    return Ok(PostAction::Continue);
                };

                let scheduler = state.fht.scheduler.clone();
                let to_compositor = to_compositor_.clone();
                let fut = async move {
                    if let Err(err) = handle_new_client(socket, to_compositor, scheduler).await {
                        error!(?err, "Failed to handle IPC client");
                    }
                };

                state.fht.scheduler.schedule(fut).unwrap();
            }
            Err(err) if err.kind() == io::ErrorKind::WouldBlock => (),
            Err(err) => return Err(err),
        }

        Ok(PostAction::Continue)
    });
    let token = loop_handle.register_dispatcher(dispatcher.clone())?;

    unsafe {
        // SAFETY: We do not have any threaded activity **yet**
        std::env::set_var("FHTC_SOCKET_PATH", &socket_path);
    }

    info!(?socket_path, "Started IPC");

    Ok(Server {
        dispatcher,
        listener_token: token,
    })
}

async fn handle_new_client(
    stream: Async<'static, UnixStream>,
    to_compositor: calloop::channel::Sender<ClientRequest>,
    scheduler: calloop::futures::Scheduler<()>,
) -> anyhow::Result<()> {
    crate::profile_function!();
    let (reader, mut writer) = stream.split();
    let mut reader = futures_util::io::BufReader::new(reader);

    // In fht-compositor IPC's model, each new line is a new request.
    // This allows the socket to be re-used to send out multiple requests

    // for handling subscriptions
    let (tx, rx) = async_channel::unbounded::<fht_compositor_ipc::Response>();

    // write stuff when we get an rx (request)
    scheduler
        .schedule(async move {
            while let Ok(response) = rx.recv().await {
                match serde_json::to_string(&response) {
                    Ok(mut s) => {
                        s.push('\n');
                        if writer.write_all(s.as_bytes()).await.is_err() {
                            break;
                        }
                    }
                    Err(_) => break,
                }
            }
        })
        .unwrap();

    loop {
        let mut req_buf = String::new();
        match reader.read_line(&mut req_buf).await {
            // Dear developers,
            //
            // FOR GODS SAKE, PLEASE DONT REMOVE THIS EOF LINE!
            // If you did, there will be massive concequences!
            //
            // DONT TELL ME THAT I DIDNT WARN YOU, IT IS YOUR DEVICE THAT WILL SUFFER!
            Ok(0) => {
                // EOF
                break Ok(());
            }
            Ok(_) => (),
            Err(err) => {
                if matches!(
                    err.kind(),
                    io::ErrorKind::ConnectionAborted | io::ErrorKind::BrokenPipe
                ) {
                    // the socket closed, stop this client thread
                    return Ok(());
                } else {
                    // Otherwise, some sort of error happened
                    anyhow::bail!("error reading request: {err:?}")
                }
            }
        }

        let request = serde_json::from_str::<fht_compositor_ipc::Request>(&req_buf);

        // We transform the Result::Err into a Response::Error
        match request {
            Ok(req) => {
                if let Err(err) =
                    handle_request(req, to_compositor.clone(), tx.clone(), scheduler.clone()).await
                {
                    let _ = tx.send(Response::Error(err.to_string())).await;
                }
            }
            Err(err) => {
                let _ = tx.send(Response::Error(err.to_string())).await;
            }
        }
    }
}

enum ClientRequest {
    Outputs(async_channel::Sender<HashMap<String, fht_compositor_ipc::Output>>),
    Windows(async_channel::Sender<HashMap<usize, fht_compositor_ipc::Window>>),
    LayerShells(async_channel::Sender<Vec<fht_compositor_ipc::LayerShell>>),
    Space(async_channel::Sender<fht_compositor_ipc::Space>),
    Window {
        /// When `id` is `None`, request the focused window.
        id: Option<usize>,
        sender: async_channel::Sender<Option<fht_compositor_ipc::Window>>,
    },
    Workspace {
        /// When `id` is `None`, request the focused workspace.
        id: Option<usize>,
        sender: async_channel::Sender<Option<fht_compositor_ipc::Workspace>>,
    },
    WorkspaceByIndex {
        /// When `output` is `None`, use the focused output.
        output: Option<String>,
        index: usize,
        sender: async_channel::Sender<Option<fht_compositor_ipc::Workspace>>,
    },
    PickWindow(async_channel::Sender<fht_compositor_ipc::PickWindowResult>),
    PickLayerShell(async_channel::Sender<fht_compositor_ipc::PickLayerShellResult>),
    CursorPosition(async_channel::Sender<(f64, f64)>),
    Action(
        fht_compositor_ipc::Action,
        async_channel::Sender<anyhow::Result<()>>,
    ),

    // == Subscription variants ==
    SubscribeWindows(async_channel::Sender<HashMap<usize, fht_compositor_ipc::Window>>),
    SubscribeSpace(async_channel::Sender<fht_compositor_ipc::Space>),
    SubscribeLayerShells(async_channel::Sender<Vec<fht_compositor_ipc::LayerShell>>),
    SubscribeWindow {
        /// When `id` is `None`, request the focused workspace.
        id: Option<usize>,
        sender: async_channel::Sender<Option<fht_compositor_ipc::Window>>,
    },
    SubscribeWorkspace {
        /// When `id` is `None`, request the focused workspace.
        id: Option<usize>,
        sender: async_channel::Sender<Option<fht_compositor_ipc::Workspace>>,
    },
}

/// A helper that sets up a subscription
fn handle_subscription_req<T, F>(
    scheduler: &calloop::futures::Scheduler<()>,
    to_compositor: &calloop::channel::Sender<ClientRequest>,
    client_req: F,
    wrap: fn(T) -> Response,
    tx: &async_channel::Sender<fht_compositor_ipc::Response>,
) -> anyhow::Result<()>
where
    T: Send + 'static,
    F: FnOnce(async_channel::Sender<T>) -> ClientRequest,
{
    let (sub_tx, sub_rx) = async_channel::unbounded();
    to_compositor
        .send(client_req(sub_tx))
        .context("IPC communication channel closed")?;

    let tx_clone = tx.clone();
    scheduler
        .schedule(async move {
            while let Ok(update) = sub_rx.recv().await {
                let _ = tx_clone.send(wrap(update)).await;
            }
        })
        .unwrap();

    Ok(())
}

pub async fn handle_request(
    req: fht_compositor_ipc::Request,
    to_compositor: calloop::channel::Sender<ClientRequest>,
    tx: async_channel::Sender<fht_compositor_ipc::Response>,
    scheduler: calloop::futures::Scheduler<()>,
) -> anyhow::Result<()> {
    match req {
        // == Subscribe request == //
        fht_compositor_ipc::Request::Subscribe(target) => match target {
            fht_compositor_ipc::SubscribeTarget::Windows => {
                handle_subscription_req(
                    &scheduler,
                    &to_compositor,
                    ClientRequest::SubscribeWindows,
                    Response::Windows,
                    &tx,
                )?;
            }
            fht_compositor_ipc::SubscribeTarget::Space => {
                handle_subscription_req(
                    &scheduler,
                    &to_compositor,
                    ClientRequest::SubscribeSpace,
                    Response::Space,
                    &tx,
                )?;
            }
            fht_compositor_ipc::SubscribeTarget::Workspace(id) => {
                handle_subscription_req(
                    &scheduler,
                    &to_compositor,
                    |sender| ClientRequest::SubscribeWorkspace {
                        id: Some(id),
                        sender,
                    },
                    Response::Workspace,
                    &tx,
                )?;
            }
            fht_compositor_ipc::SubscribeTarget::Window(id) => {
                handle_subscription_req(
                    &scheduler,
                    &to_compositor,
                    |sender| ClientRequest::SubscribeWindow {
                        id: Some(id),
                        sender,
                    },
                    Response::Window,
                    &tx,
                )?;
            }
            fht_compositor_ipc::SubscribeTarget::LayerShells => {
                handle_subscription_req(
                    &scheduler,
                    &to_compositor,
                    ClientRequest::SubscribeLayerShells,
                    Response::LayerShells,
                    &tx,
                )?;
            }
            fht_compositor_ipc::SubscribeTarget::ALL => {
                handle_subscription_req(
                    &scheduler,
                    &to_compositor,
                    ClientRequest::SubscribeWindows,
                    Response::Windows,
                    &tx,
                )?;

                handle_subscription_req(
                    &scheduler,
                    &to_compositor,
                    ClientRequest::SubscribeSpace,
                    Response::Space,
                    &tx,
                )?;

                handle_subscription_req(
                    &scheduler,
                    &to_compositor,
                    ClientRequest::SubscribeLayerShells,
                    Response::LayerShells,
                    &tx,
                )?;

                handle_subscription_req(
                    &scheduler,
                    &to_compositor,
                    |sender| ClientRequest::SubscribeWindow { id: None, sender },
                    Response::Window,
                    &tx,
                )?;

                handle_subscription_req(
                    &scheduler,
                    &to_compositor,
                    |sender| ClientRequest::SubscribeWorkspace { id: None, sender },
                    Response::Workspace,
                    &tx,
                )?;
            }
        },

        // == One shot request == //
        fht_compositor_ipc::Request::Version => {
            tx.send(Response::Version(crate::cli::get_version_string()))
                .await?;
        }

        fht_compositor_ipc::Request::Outputs => {
            let (atx, arx) = async_channel::bounded(1);
            to_compositor
                .send(ClientRequest::Outputs(atx))
                .context("IPC communication channel closed")?;
            let outputs = arx.recv().await?;
            tx.send(Response::Outputs(outputs)).await?;
        }

        fht_compositor_ipc::Request::Windows => {
            let (atx, arx) = async_channel::bounded(1);
            to_compositor
                .send(ClientRequest::Windows(atx))
                .context("IPC communication channel closed")?;
            let windows = arx.recv().await?;
            tx.send(Response::Windows(windows)).await?;
        }

        fht_compositor_ipc::Request::LayerShells => {
            let (atx, arx) = async_channel::bounded(1);
            to_compositor
                .send(ClientRequest::LayerShells(atx))
                .context("IPC communication channel closed")?;
            let layer_shells = arx.recv().await?;
            tx.send(Response::LayerShells(layer_shells)).await?;
        }

        fht_compositor_ipc::Request::Space => {
            let (atx, arx) = async_channel::bounded(1);
            to_compositor
                .send(ClientRequest::Space(atx))
                .context("IPC communication channel closed")?;
            let space = arx.recv().await?;
            tx.send(Response::Space(space)).await?;
        }

        fht_compositor_ipc::Request::Window(id) => {
            let (atx, arx) = async_channel::bounded(1);
            let req = ClientRequest::Window {
                id: Some(id),
                sender: atx,
            };
            to_compositor
                .send(req)
                .context("IPC communication channel closed")?;
            let window = arx.recv().await?;
            tx.send(Response::Window(window)).await?;
        }

        fht_compositor_ipc::Request::Workspace(id) => {
            let (atx, arx) = async_channel::bounded(1);
            let req = ClientRequest::Workspace {
                id: Some(id),
                sender: atx,
            };
            to_compositor
                .send(req)
                .context("IPC communication channel closed")?;
            let workspace = arx.recv().await?;
            tx.send(Response::Workspace(workspace)).await?;
        }

        fht_compositor_ipc::Request::GetWorkspace { output, index } => {
            let (atx, arx) = async_channel::bounded(1);
            let req = ClientRequest::WorkspaceByIndex {
                output,
                index,
                sender: atx,
            };
            to_compositor
                .send(req)
                .context("IPC communication channel closed")?;
            let workspace = arx.recv().await?;
            tx.send(Response::Workspace(workspace)).await?;
        }

        fht_compositor_ipc::Request::FocusedWindow => {
            let (atx, arx) = async_channel::bounded(1);
            let req = ClientRequest::Window {
                id: None,
                sender: atx,
            };
            to_compositor
                .send(req)
                .context("IPC communication channel closed")?;
            let window = arx.recv().await?;
            tx.send(Response::Window(window)).await?;
        }

        fht_compositor_ipc::Request::FocusedWorkspace => {
            let (atx, arx) = async_channel::bounded(1);
            let req = ClientRequest::Workspace {
                id: None,
                sender: atx,
            };
            to_compositor
                .send(req)
                .context("IPC communication channel closed")?;
            let workspace = arx.recv().await?;
            tx.send(Response::Workspace(workspace)).await?;
        }

        fht_compositor_ipc::Request::PickWindow => {
            let (atx, arx) = async_channel::bounded(1024);
            to_compositor
                .send(ClientRequest::PickWindow(atx))
                .context("IPC communication channel closed")?;
            let result = arx.recv().await?;
            tx.send(Response::PickedWindow(result)).await?;
        }

        fht_compositor_ipc::Request::PickLayerShell => {
            let (atx, arx) = async_channel::bounded(1);
            to_compositor
                .send(ClientRequest::PickLayerShell(atx))
                .context("IPC communication channel closed")?;
            let result = arx.recv().await?;
            tx.send(Response::PickedLayerShell(result)).await?;
        }
<<<<<<< HEAD

=======
        fht_compositor_ipc::Request::CursorPosition => {
            let (tx, rx) = async_channel::bounded(1);
            to_compositor
                .send(ClientRequest::CursorPosition(tx))
                .context("IPC communication channel closed")?;
            let (x, y) = rx.recv().await.context("Failed to receive action result")?;
            Ok(Response::CursorPosition { x, y })
        }
>>>>>>> 7dc28983
        fht_compositor_ipc::Request::Action(action) => {
            let (atx, arx) = async_channel::bounded(1);
            to_compositor
                .send(ClientRequest::Action(action, atx))
                .context("IPC communication channel closed")?;
            let result = arx.recv().await?;
            let resp = match result {
                Ok(()) => Response::Noop,
                Err(err) => Response::Error(err.to_string()),
            };
            tx.send(resp).await?;
        }
    }

    Ok(())
}

impl State {
    fn handle_ipc_client_request(&mut self, req: ClientRequest) -> anyhow::Result<()> {
        match req {
            ClientRequest::Outputs(tx) => {
                let outputs = self
                    .fht
                    .space
                    .outputs()
                    .map(|output| {
                        let name = output.name();
                        let props = output.physical_properties();
                        let preferred_mode = output.preferred_mode();
                        let active_mode = output.current_mode();
                        let mut active_mode_idx = None;

                        let modes = output
                            .modes()
                            .into_iter()
                            .enumerate()
                            .map(|(idx, mode)| {
                                if Some(mode) == active_mode {
                                    assert!(
                                        active_mode_idx.replace(idx).is_none(),
                                        "Two active modes on output"
                                    );
                                }

                                fht_compositor_ipc::OutputMode {
                                    dimensions: (mode.size.w as u32, mode.size.h as u32),
                                    preferred: Some(mode) == preferred_mode,
                                    refresh: mode.refresh as f64 / 1000.,
                                }
                            })
                            .collect();

                        let position = output.current_location().into();
                        let logical_size = output.geometry().size;
                        let scale = output.current_scale().integer_scale();
                        let transform = output.current_transform().into();

                        let ipc_output = fht_compositor_ipc::Output {
                            name: name.clone(),
                            make: props.make,
                            model: props.model,
                            serial: props.serial_number,
                            physical_size: Some((props.size.w as u32, props.size.h as u32)),
                            modes,
                            active_mode_idx,
                            position,
                            size: (logical_size.w as u32, logical_size.h as u32),
                            scale,
                            transform,
                        };

                        (name, ipc_output)
                    })
                    .collect();
                tx.send_blocking(outputs)?
            }
            ClientRequest::Windows(tx) => {
                let focus = self.fht.keyboard.current_focus();
                let windows = self
                    .fht
                    .space
                    .monitors()
                    .flat_map(|mon| {
                        mon.workspaces()
                            .flat_map(|ws| workspace_windows(ws, focus.as_ref()))
                    })
                    .collect();

                tx.send_blocking(windows)?;
            }
            ClientRequest::LayerShells(tx) => {
                let mut layers = Vec::new();
                for output in self.fht.space.outputs() {
                    let layer_map = layer_map_for_output(output);
                    let output_name = output.name();
                    for layer_surface in layer_map.layers() {
                        layers.push(fht_compositor_ipc::LayerShell {
                            namespace: layer_surface.namespace().to_string(),
                            output: output_name.clone(),
                            // SAFETY: We know that all the enum variants are the same
                            #[allow(clippy::missing_transmute_annotations)]
                            layer: unsafe { std::mem::transmute(layer_surface.layer()) },
                            #[allow(clippy::missing_transmute_annotations)]
                            keyboard_interactivity: unsafe {
                                std::mem::transmute(
                                    layer_surface.cached_state().keyboard_interactivity,
                                )
                            },
                        })
                    }
                }

                tx.send_blocking(layers)?;
            }
            ClientRequest::Space(tx) => {
                let monitors = self
                    .fht
                    .space
                    .monitors()
                    .map(|mon| {
                        let output = mon.output().name();
                        let workspaces = mon
                            .workspaces()
                            .map(|workspace| {
                                let workspace_id = *workspace.id();

                                fht_compositor_ipc::Workspace {
                                    output: mon.output().name(),
                                    id: workspace_id,
                                    active_window_idx: workspace.active_tile_idx(),
                                    fullscreen_window_idx: workspace.fullscreened_tile_idx(),
                                    mwfact: workspace.mwfact(),
                                    nmaster: workspace.nmaster(),
                                    windows: workspace
                                        .windows()
                                        .map(Window::id)
                                        .map(|id| *id)
                                        .collect(),
                                }
                            })
                            .collect::<Vec<_>>()
                            .try_into()
                            .expect("workspace number is always 9");

                        (
                            output.clone(),
                            fht_compositor_ipc::Monitor {
                                output,
                                workspaces,
                                active: mon.active(),
                                active_workspace_idx: mon.active_workspace_idx(),
                            },
                        )
                    })
                    .collect();

                tx.send_blocking(fht_compositor_ipc::Space {
                    monitors,
                    active_idx: self.fht.space.active_monitor_idx(),
                    primary_idx: self.fht.space.primary_monitor_idx(),
                })?;
            }
            ClientRequest::Window { id, sender } => {
                let res = match id {
                    Some(id) => self.fht.space.monitors().find_map(|mon| {
                        mon.workspaces().find_map(|ws| {
                            ws.tiles()
                                .find(|tile| tile.window().id() == id)
                                .map(|tile| (tile, ws))
                        })
                    }),
                    None => {
                        let monitor = self.fht.space.active_monitor();
                        let workspace = monitor.active_workspace();
                        workspace.active_tile().map(|tile| (tile, workspace))
                    }
                };

                let window = res.map(|(tile, workspace)| {
                    let window = tile.window();
                    let location = tile.location() + tile.window_loc();
                    let size = window.size();

                    fht_compositor_ipc::Window {
                        id: *window.id(),
                        title: window.title(),
                        app_id: window.app_id(),
                        output: workspace.output().name(),
                        workspace_idx: workspace.index(),
                        workspace_id: *workspace.id(),
                        size: (size.w as u32, size.h as u32),
                        location: location.into(),
                        fullscreened: window.fullscreen(),
                        maximized: window.maximized(),
                        tiled: window.tiled(),
                        // NOTE: We can hardcode these two
                        activated: true,
                        focused: true,
                    }
                });

                sender.send_blocking(window)?;
            }
            ClientRequest::Workspace { id, sender } => {
                let workspace = match id {
                    Some(id) => self.fht.space.workspace_for_id(WorkspaceId(id)),
                    None => Some(self.fht.space.active_workspace()),
                };

                let workspace = workspace.map(|workspace| fht_compositor_ipc::Workspace {
                    output: workspace.output().name(),
                    id: *workspace.id(),
                    active_window_idx: workspace.active_tile_idx(),
                    fullscreen_window_idx: workspace.fullscreened_tile_idx(),
                    mwfact: workspace.mwfact(),
                    nmaster: workspace.nmaster(),
                    windows: workspace.windows().map(Window::id).map(|id| *id).collect(),
                });

                sender.send_blocking(workspace)?;
            }
            ClientRequest::WorkspaceByIndex {
                output,
                index,
                sender,
            } => {
                let monitor = match output {
                    Some(name) => {
                        let Some(mon) = self
                            .fht
                            .space
                            .monitors()
                            .find(|mon| mon.output().name() == name)
                        else {
                            sender.send_blocking(None)?;
                            return Ok(());
                        };

                        mon
                    }
                    None => self.fht.space.active_monitor(),
                };

                // NOTE: For now we know that workspaces are static, but I do want to implement
                // a way for the user to set a fixed number of workspaces. (perhaps "dynamic" ones)
                // See #54
                if index > monitor.workspaces.len() {
                    sender.send_blocking(None)?;
                    return Ok(());
                }

                let workspace = &monitor.workspaces[index];
                let ipc_workspace = fht_compositor_ipc::Workspace {
                    output: workspace.output().name(),
                    id: *workspace.id(),
                    active_window_idx: workspace.active_tile_idx(),
                    fullscreen_window_idx: workspace.fullscreened_tile_idx(),
                    mwfact: workspace.mwfact(),
                    nmaster: workspace.nmaster(),
                    windows: workspace.windows().map(Window::id).map(|id| *id).collect(),
                };

                sender.send_blocking(Some(ipc_workspace))?;
            }
            ClientRequest::PickWindow(tx) => {
                let start_data = GrabStartData {
                    focus: None,
                    location: self.fht.pointer.current_location(),
                    button: 0,
                };
                // The previous grab will automatically be cancelled and the Cancelled result will
                // be sent when PickSurfaceGrab::unset handler is ran.
                let grab = PickSurfaceGrab {
                    target: PickSurfaceTarget::Window(tx),
                    start_data,
                };
                let pointer = self.fht.pointer.clone();
                pointer.set_grab(self, grab, SERIAL_COUNTER.next_serial(), Focus::Clear);
            }
            ClientRequest::PickLayerShell(tx) => {
                let start_data = GrabStartData {
                    focus: None,
                    location: self.fht.pointer.current_location(),
                    button: 0,
                };
                // The previous grab will automatically be cancelled and the Cancelled result will
                // be sent when PickSurfaceGrab::unset handler is ran.
                let grab = PickSurfaceGrab {
                    target: PickSurfaceTarget::LayerSurface(tx),
                    start_data,
                };
                let pointer = self.fht.pointer.clone();
                pointer.set_grab(self, grab, SERIAL_COUNTER.next_serial(), Focus::Clear);
            }
            ClientRequest::CursorPosition(tx) => {
                tx.send_blocking(self.fht.pointer.current_location().into())?;
            }
            ClientRequest::Action(action, tx) => {
                tx.send_blocking(self.handle_ipc_action(action))?;
            }
            // Subscribe workspace
            ClientRequest::SubscribeWorkspace { id, sender } => {
                let workspace = match id {
                    Some(id) => self.fht.space.workspace_for_id(WorkspaceId(id)),
                    None => Some(self.fht.space.active_workspace()),
                };

                let workspace = workspace.map(|workspace| fht_compositor_ipc::Workspace {
                    output: workspace.output().name(),
                    id: *workspace.id(),
                    active_window_idx: workspace.active_tile_idx(),
                    fullscreen_window_idx: workspace.fullscreened_tile_idx(),
                    mwfact: workspace.mwfact(),
                    nmaster: workspace.nmaster(),
                    windows: workspace.windows().map(Window::id).map(|id| *id).collect(),
                });

                let _ = sender.send_blocking(workspace);
                self.ipcsub
                    .subscribers_workspace
                    .entry(id.unwrap_or(usize::MAX))
                    .or_default()
                    .push(sender);
            }

            // Subscribe windows
            ClientRequest::SubscribeWindows(tx) => {
                let focus = self.fht.keyboard.current_focus();
                let windows = self
                    .fht
                    .space
                    .monitors()
                    .flat_map(|mon| {
                        mon.workspaces()
                            .flat_map(|ws| workspace_windows(ws, focus.as_ref()))
                    })
                    .collect();

                let _ = tx.send_blocking(windows);
                self.ipcsub.subscribers_windows.push(tx);
            }

            // Subscribe space
            ClientRequest::SubscribeSpace(tx) => {
                let monitors = self
                    .fht
                    .space
                    .monitors()
                    .map(|mon| {
                        let output = mon.output().name();
                        let workspaces = mon
                            .workspaces()
                            .map(|workspace| {
                                let workspace_id = *workspace.id();

                                fht_compositor_ipc::Workspace {
                                    output: mon.output().name(),
                                    id: workspace_id,
                                    active_window_idx: workspace.active_tile_idx(),
                                    fullscreen_window_idx: workspace.fullscreened_tile_idx(),
                                    mwfact: workspace.mwfact(),
                                    nmaster: workspace.nmaster(),
                                    windows: workspace
                                        .windows()
                                        .map(Window::id)
                                        .map(|id| *id)
                                        .collect(),
                                }
                            })
                            .collect::<Vec<_>>()
                            .try_into()
                            .expect("workspace number is always 9");

                        (
                            output.clone(),
                            fht_compositor_ipc::Monitor {
                                output,
                                workspaces,
                                active: mon.active(),
                                active_workspace_idx: mon.active_workspace_idx(),
                            },
                        )
                    })
                    .collect();

                let _ = tx.send_blocking(fht_compositor_ipc::Space {
                    monitors,
                    active_idx: self.fht.space.active_monitor_idx(),
                    primary_idx: self.fht.space.primary_monitor_idx(),
                });

                self.ipcsub.subscribers_space.push(tx);
            }

            // Subscribe layer shells
            ClientRequest::SubscribeLayerShells(tx) => {
                let mut layers = Vec::new();
                for output in self.fht.space.outputs() {
                    let layer_map = layer_map_for_output(output);
                    let output_name = output.name();
                    for layer_surface in layer_map.layers() {
                        layers.push(fht_compositor_ipc::LayerShell {
                            namespace: layer_surface.namespace().to_string(),
                            output: output_name.clone(),
                            // COPYPASED SAFETY: We know that all the enum variants are the same
                            #[allow(clippy::missing_transmute_annotations)]
                            layer: unsafe { std::mem::transmute(layer_surface.layer()) },
                            #[allow(clippy::missing_transmute_annotations)]
                            keyboard_interactivity: unsafe {
                                std::mem::transmute(
                                    layer_surface.cached_state().keyboard_interactivity,
                                )
                            },
                        })
                    }
                }

                let _ = tx.send_blocking(layers);
                self.ipcsub.subscribers_layer_shells.push(tx);
            }

            // Subscribe single window
            ClientRequest::SubscribeWindow { id, sender } => {
                let res = match id {
                    Some(id) => self.fht.space.monitors().find_map(|mon| {
                        mon.workspaces().find_map(|ws| {
                            ws.tiles()
                                .find(|tile| tile.window().id() == id)
                                .map(|tile| (tile, ws))
                        })
                    }),
                    None => {
                        let monitor = self.fht.space.active_monitor();
                        let workspace = monitor.active_workspace();
                        workspace.active_tile().map(|tile| (tile, workspace))
                    }
                };

                let window = res.map(|(tile, workspace)| {
                    let window = tile.window();
                    let location = tile.location() + tile.window_loc();
                    let size = window.size();

                    fht_compositor_ipc::Window {
                        id: *window.id(),
                        title: window.title(),
                        app_id: window.app_id(),
                        output: workspace.output().name(),
                        workspace_idx: workspace.index(),
                        workspace_id: *workspace.id(),
                        size: (size.w as u32, size.h as u32),
                        location: location.into(),
                        fullscreened: window.fullscreen(),
                        maximized: window.maximized(),
                        tiled: window.tiled(),
                        // NOTE: We can hardcode these two
                        activated: true,
                        focused: true,
                    }
                });

                let _ = sender.send_blocking(window);
                self.ipcsub
                    .subscribers_window
                    .entry(id.unwrap_or(usize::MAX))
                    .or_default()
                    .push(sender);
            }
        }

        Ok(())
    }

    fn handle_ipc_action(&mut self, action: fht_compositor_ipc::Action) -> anyhow::Result<()> {
        match action {
            fht_compositor_ipc::Action::Quit => self.fht.stop = true,
            fht_compositor_ipc::Action::ReloadConfig => self.reload_config(),
            fht_compositor_ipc::Action::SelectNextLayout { workspace_id } => {
                let workspace = match workspace_id {
                    Some(id) => self
                        .fht
                        .space
                        .workspace_mut_for_id(crate::space::WorkspaceId(id))
                        .context("No workspace with matching ID")?,
                    None => self.fht.space.active_workspace_mut(),
                };

                workspace.select_next_layout(true);
            }
            fht_compositor_ipc::Action::SelectPreviousLayout { workspace_id } => {
                let workspace = match workspace_id {
                    Some(id) => self
                        .fht
                        .space
                        .workspace_mut_for_id(crate::space::WorkspaceId(id))
                        .context("No workspace with matching ID")?,
                    None => self.fht.space.active_workspace_mut(),
                };

                workspace.select_previous_layout(true);
            }
            fht_compositor_ipc::Action::MaximizeWindow { state, window_id } => {
                let window = match window_id {
                    Some(id) => self
                        .fht
                        .space
                        .windows()
                        .find(|window| window.id() == WindowId(id))
                        .cloned()
                        .context("No window with matching ID")?,
                    // If there's no active window, we just silently return
                    None => {
                        if let Some(window) = self.fht.space.active_window() {
                            window
                        } else {
                            return Ok(());
                        }
                    }
                };

                let new_state = match state {
                    Some(s) => s,
                    None => !window.maximized(),
                };
                self.fht.space.maximize_window(&window, new_state, true);
            }
            fht_compositor_ipc::Action::FullscreenWindow { state, window_id } => {
                let window = match window_id {
                    Some(id) => self
                        .fht
                        .space
                        .windows()
                        .find(|window| window.id() == WindowId(id))
                        .cloned()
                        .context("No window with matching ID")?,
                    // If there's no active window, we just silently return
                    None => {
                        if let Some(window) = self.fht.space.active_window() {
                            window
                        } else {
                            return Ok(());
                        }
                    }
                };

                let new_state = match state {
                    Some(s) => s,
                    None => !window.fullscreen(),
                };
                if new_state {
                    self.fht.space.fullscreen_window(&window, true);
                } else {
                    window.request_fullscreen(false);
                }
            }
            fht_compositor_ipc::Action::FloatWindow { state, window_id } => {
                let window = match window_id {
                    Some(id) => self
                        .fht
                        .space
                        .windows()
                        .find(|window| window.id() == WindowId(id))
                        .cloned()
                        .context("No window with matching ID")?,
                    // If there's no active window, we just silently return
                    None => {
                        if let Some(window) = self.fht.space.active_window() {
                            window
                        } else {
                            return Ok(());
                        }
                    }
                };

                let new_state = match state {
                    Some(s) => s, /* we invert since we set whether the window is tiled, not */
                    // floating
                    None => window.tiled(),
                };
                self.fht.space.float_window(&window, new_state, true);
            }
            fht_compositor_ipc::Action::CenterFloatingWindow { window_id } => {
                let window = match window_id {
                    Some(id) => self
                        .fht
                        .space
                        .windows()
                        .find(|window| window.id() == WindowId(id))
                        .cloned()
                        .context("No window with matching ID")?,
                    None => {
                        if let Some(tile) = self.fht.space.active_window() {
                            tile
                        } else {
                            // If there's no active window, we just silently return
                            return Ok(());
                        }
                    }
                };

                if window.tiled() {
                    // FIXME: Figure out whether we should error or actually tell the user about
                    // the fact the window is not floating? Key-actions just ignore silently
                    return Ok(());
                }

                self.fht.space.center_window(&window, true);
            }
            fht_compositor_ipc::Action::MoveFloatingWindow { window_id, change } => {
                let tile = match window_id {
                    Some(id) => self
                        .fht
                        .space
                        .tiles_mut()
                        .find(|tile| tile.window().id() == WindowId(id))
                        .context("No window with matching ID")?,
                    // If there's no active window, we just silently return
                    None => {
                        if let Some(window) = self.fht.space.active_tile_mut() {
                            window
                        } else {
                            return Ok(());
                        }
                    }
                };

                if tile.window().tiled() {
                    // FIXME: Figure out whether we should error or actually tell the user about
                    // the fact the window is not floating? Key-actions just ignore silently
                    return Ok(());
                }

                let new_loc = match change {
                    fht_compositor_ipc::WindowLocationChange::Change { dx, dy } => {
                        let change = Point::from((dx.unwrap_or(0), dy.unwrap_or(0)));
                        tile.location() + change
                    }
                    fht_compositor_ipc::WindowLocationChange::Set { x, y } => {
                        let prev = tile.location();
                        Point::from((x.unwrap_or(prev.x), y.unwrap_or(prev.y)))
                    }
                };
                tile.set_location(new_loc, true);
            }
            fht_compositor_ipc::Action::ResizeFloatingWindow { window_id, change } => {
                let tile = match window_id {
                    Some(id) => self
                        .fht
                        .space
                        .tiles_mut()
                        .find(|tile| tile.window().id() == WindowId(id))
                        .context("No window with matching ID")?,
                    // If there's no active window, we just silently return
                    None => {
                        if let Some(window) = self.fht.space.active_tile_mut() {
                            window
                        } else {
                            return Ok(());
                        }
                    }
                };

                if tile.window().tiled() {
                    // FIXME: Figure out whether we should error or actually tell the user about
                    // the fact the window is not floating? Key-actions just ignore silently
                    return Ok(());
                }

                let new_size = match change {
                    fht_compositor_ipc::WindowSizeChange::Change { dx, dy } => {
                        let change = Size::from((dx.unwrap_or(0), dy.unwrap_or(0)));
                        tile.size() + change
                    }
                    fht_compositor_ipc::WindowSizeChange::Set { x, y } => {
                        let prev = tile.size();
                        Size::from((
                            x.unwrap_or(prev.w as u32) as i32,
                            y.unwrap_or(prev.h as u32) as i32,
                        ))
                    }
                };

                let new_size = Size::from((new_size.w.max(20), new_size.h.max(20)));
                tile.set_size(new_size, true);
            }
            fht_compositor_ipc::Action::FocusWindow { window_id } => {
                let window_id = WindowId(window_id);
                let mut window = None;

                for monitor in self.fht.space.monitors_mut() {
                    let mut workspace_idx = None;
                    for (ws_idx, workspace) in monitor.workspaces_mut().enumerate() {
                        let mut tile_idx = None;
                        if let Some((found_idx, tile)) = workspace
                            .tiles()
                            .enumerate()
                            .find(|(_, tile)| tile.window().id() == window_id)
                        {
                            window = Some(tile.window().clone());
                            tile_idx = Some(found_idx);
                        }

                        if let Some(idx) = tile_idx {
                            workspace.set_active_tile_idx(idx);
                            workspace.arrange_tiles(true);
                            workspace_idx = Some(ws_idx);
                            break;
                        }
                    }

                    if let Some(idx) = workspace_idx {
                        monitor.set_active_workspace_idx(idx, true);
                        break;
                    }
                }

                if let Some(window) = window {
                    self.set_keyboard_focus(Some(window));
                    return Ok(());
                }

                anyhow::bail!("No window with matching ID")
            }
            fht_compositor_ipc::Action::FocusNextWindow { workspace_id } => {
                let workspace = match workspace_id {
                    Some(id) => self
                        .fht
                        .space
                        .workspace_mut_for_id(crate::space::WorkspaceId(id))
                        .context("No workspace with matching ID")?,
                    None => self.fht.space.active_workspace_mut(),
                };

                workspace.activate_next_tile(true);
                self.update_keyboard_focus();
            }
            fht_compositor_ipc::Action::FocusPreviousWindow { workspace_id } => {
                let workspace = match workspace_id {
                    Some(id) => self
                        .fht
                        .space
                        .workspace_mut_for_id(crate::space::WorkspaceId(id))
                        .context("No workspace with matching ID")?,
                    None => self.fht.space.active_workspace_mut(),
                };

                workspace.activate_previous_tile(true);
                self.update_keyboard_focus();
            }
            fht_compositor_ipc::Action::SwapWithNextWindow {
                keep_focus,
                workspace_id,
            } => {
                let workspace = match workspace_id {
                    Some(id) => self
                        .fht
                        .space
                        .workspace_mut_for_id(crate::space::WorkspaceId(id))
                        .context("No workspace with matching ID")?,
                    None => self.fht.space.active_workspace_mut(),
                };

                workspace.swap_active_tile_with_next(keep_focus, true);
                self.update_keyboard_focus();
            }
            fht_compositor_ipc::Action::SwapWithPreviousWindow {
                keep_focus,
                workspace_id,
            } => {
                let workspace = match workspace_id {
                    Some(id) => self
                        .fht
                        .space
                        .workspace_mut_for_id(crate::space::WorkspaceId(id))
                        .context("No workspace with matching ID")?,
                    None => self.fht.space.active_workspace_mut(),
                };

                workspace.swap_active_tile_with_previous(keep_focus, true);
                self.update_keyboard_focus();
            }
            fht_compositor_ipc::Action::FocusOutput { output } => {
                let output = self
                    .fht
                    .space
                    .outputs()
                    .find(|o| o.name() == output)
                    .cloned()
                    .context("No output matching name")?;
                self.fht.focus_output(&output);
            }
            fht_compositor_ipc::Action::FocusNextOutput => {
                self.process_key_action(
                    KeyAction {
                        r#type: crate::input::KeyActionType::FocusNextOutput,
                        allow_while_locked: false,
                        repeat: false,
                    },
                    // We dont really care about the key pattern since its only used for
                    // key-repeating, which is turned off above.
                    Default::default(),
                );
            }
            fht_compositor_ipc::Action::FocusPreviousOutput => {
                self.process_key_action(
                    KeyAction {
                        r#type: crate::input::KeyActionType::FocusNextOutput,
                        allow_while_locked: false,
                        repeat: false,
                    },
                    // We dont really care about the key pattern since its only used for
                    // key-repeating, which is turned off above.
                    Default::default(),
                );
            }
            fht_compositor_ipc::Action::FocusWorkspace { workspace_id } => {
                let mut output = None;
                for monitor in self.fht.space.monitors_mut() {
                    let mut idx = None;
                    for (ws_idx, workspace) in monitor.workspaces().enumerate() {
                        if workspace.id() == WorkspaceId(workspace_id) {
                            idx = Some(ws_idx);
                            break;
                        }
                    }

                    if let Some(idx) = idx {
                        monitor.set_active_workspace_idx(idx, true);
                        output = Some(monitor.output().clone());
                        break;
                    }
                }

                let output = output.context("No workspace with matching ID")?;
                self.fht.focus_output(&output);
            }
            fht_compositor_ipc::Action::FocusWorkspaceByIndex {
                workspace_idx,
                output,
            } => {
                let monitor = match output {
                    None => self.fht.space.active_monitor_mut(),
                    Some(name) => self
                        .fht
                        .space
                        .monitors_mut()
                        .find(|mon| mon.output().name() == name)
                        .context("No output matching name")?,
                };

                anyhow::ensure!((0..9).contains(&workspace_idx), "Invalid workspace index");

                monitor.set_active_workspace_idx(workspace_idx, true);
                self.update_keyboard_focus();
            }
            fht_compositor_ipc::Action::FocusNextWorkspace { output } => {
                let monitor = match output {
                    None => self.fht.space.active_monitor_mut(),
                    Some(name) => self
                        .fht
                        .space
                        .monitors_mut()
                        .find(|mon| mon.output().name() == name)
                        .context("No output matching name")?,
                };

                let idx = (monitor.active_workspace_idx() + 1).clamp(0, 8);
                monitor.set_active_workspace_idx(idx, true);
                self.update_keyboard_focus();
            }
            fht_compositor_ipc::Action::FocusPreviousWorkspace { output } => {
                let monitor = match output {
                    None => self.fht.space.active_monitor_mut(),
                    Some(name) => self
                        .fht
                        .space
                        .monitors_mut()
                        .find(|mon| mon.output().name() == name)
                        .context("No output matching name")?,
                };

                let idx = monitor.active_workspace_idx().saturating_sub(1);
                monitor.set_active_workspace_idx(idx, true);
                self.update_keyboard_focus();
            }
            fht_compositor_ipc::Action::CloseWindow { window_id, kill } => {
                let window = match window_id {
                    Some(id) => self
                        .fht
                        .space
                        .windows()
                        .find(|window| window.id() == WindowId(id))
                        .cloned()
                        .context("No window with matching ID")?,
                    None => {
                        if let Some(tile) = self.fht.space.active_window() {
                            tile
                        } else {
                            // If there's no active window, we just silently return
                            return Ok(());
                        }
                    }
                };

                match kill {
                    false => window.toplevel().send_close(),
                    true => {
                        // Figure out the PID from credentials
                        let credentials =
                            get_credentials_for_surface(window.wl_surface().as_deref().unwrap())
                                .context("Failed to get wl_surface credentials")?;
                        rustix::process::kill_process(
                            rustix::process::Pid::from_raw(credentials.pid).unwrap(),
                            rustix::process::Signal::KILL,
                        )
                        .context("Failed to kill window process")?;
                    }
                }
            }
            fht_compositor_ipc::Action::ChangeMwfact {
                workspace_id,
                change,
            } => {
                let workspace = match workspace_id {
                    Some(id) => self
                        .fht
                        .space
                        .workspace_mut_for_id(crate::space::WorkspaceId(id))
                        .context("No workspace with matching ID")?,
                    None => self.fht.space.active_workspace_mut(),
                };

                match change {
                    fht_compositor_ipc::MwfactChange::Change { delta } => {
                        workspace.change_mwfact(delta, true)
                    }
                    fht_compositor_ipc::MwfactChange::Set { value } => {
                        workspace.set_mwfact(value, true)
                    }
                }
            }
            fht_compositor_ipc::Action::ChangeNmaster {
                workspace_id,
                change,
            } => {
                let workspace = match workspace_id {
                    Some(id) => self
                        .fht
                        .space
                        .workspace_mut_for_id(crate::space::WorkspaceId(id))
                        .context("No workspace with matching ID")?,
                    None => self.fht.space.active_workspace_mut(),
                };

                match change {
                    fht_compositor_ipc::NmasterChange::Change { delta } => {
                        workspace.change_nmaster(delta, true)
                    }
                    fht_compositor_ipc::NmasterChange::Set { value } => {
                        workspace.set_nmaster(value, true)
                    }
                }
            }
            fht_compositor_ipc::Action::ChangeWindowProportion { window_id, change } => {
                let tile = match window_id {
                    Some(id) => self
                        .fht
                        .space
                        .tiles_mut()
                        .find(|tile| tile.window().id() == WindowId(id))
                        .context("No window with matching ID")?,
                    // If there's no active window, we just silently return
                    None => {
                        if let Some(window) = self.fht.space.active_tile_mut() {
                            window
                        } else {
                            return Ok(());
                        }
                    }
                };

                match change {
                    fht_compositor_ipc::WindowProportionChange::Change { delta } => {
                        let new_value = tile.proportion() + delta;
                        tile.set_proportion(new_value);
                    }
                    fht_compositor_ipc::WindowProportionChange::Set { value } => {
                        tile.set_proportion(value)
                    }
                }
            }
            fht_compositor_ipc::Action::SendWindowToWorkspace {
                window_id,
                workspace_id,
            } => {
                let window = match window_id {
                    Some(id) => self
                        .fht
                        .space
                        .windows()
                        .find(|window| window.id() == WindowId(id))
                        .cloned()
                        .context("No window with matching ID")?,
                    None => {
                        if let Some(tile) = self.fht.space.active_window() {
                            tile
                        } else {
                            // If there's no active window, we just silently return
                            return Ok(());
                        }
                    }
                };

                self.fht
                    .space
                    .move_window_to_workspace(&window, WorkspaceId(workspace_id), true);
            }
        }

        Ok(())
    }
}

fn workspace_windows(
    workspace: &Workspace,
    keyboard_focus: Option<&KeyboardFocusTarget>,
) -> HashMap<usize, fht_compositor_ipc::Window> {
    let mut windows = HashMap::with_capacity(workspace.windows().len());
    let is_focused = move |window| matches!(&keyboard_focus, Some(KeyboardFocusTarget::Window(w)) if w == window);
    let output = workspace.output().name();
    let workspace_id = *workspace.id();
    let active_tile_idx = workspace.active_tile_idx();

    for (tile_idx, tile) in workspace.tiles().enumerate() {
        let window = tile.window();
        let location = tile.location() + tile.window_loc();
        let size = window.size();

        windows.insert(
            *window.id(),
            fht_compositor_ipc::Window {
                id: *window.id(),
                title: window.title(),
                app_id: window.app_id(),
                output: output.clone(),
                workspace_idx: workspace.index(),
                workspace_id,
                size: (size.w as u32, size.h as u32),
                location: location.into(),
                fullscreened: window.fullscreen(),
                maximized: window.maximized(),
                tiled: window.tiled(),
                activated: Some(tile_idx) == active_tile_idx,
                focused: is_focused(window),
            },
        );
    }

    windows
}<|MERGE_RESOLUTION|>--- conflicted
+++ resolved
@@ -695,9 +695,6 @@
             let result = arx.recv().await?;
             tx.send(Response::PickedLayerShell(result)).await?;
         }
-<<<<<<< HEAD
-
-=======
         fht_compositor_ipc::Request::CursorPosition => {
             let (tx, rx) = async_channel::bounded(1);
             to_compositor
@@ -706,7 +703,6 @@
             let (x, y) = rx.recv().await.context("Failed to receive action result")?;
             Ok(Response::CursorPosition { x, y })
         }
->>>>>>> 7dc28983
         fht_compositor_ipc::Request::Action(action) => {
             let (atx, arx) = async_channel::bounded(1);
             to_compositor
