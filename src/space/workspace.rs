use std::cmp::min;
use std::rc::Rc;
use std::sync::atomic::{AtomicUsize, Ordering};
use std::time::Duration;

use fht_animation::Animation;
use fht_compositor_config::{InsertWindowStrategy, WorkspaceLayout};
use smithay::backend::renderer::glow::GlowRenderer;
use smithay::desktop::layer_map_for_output;
use smithay::output::Output;
use smithay::utils::{IsAlive, Logical, Point, Rectangle, Size};
use smithay::wayland::seat::WaylandFocus;

use super::closing_tile::{ClosingTile, ClosingTileRenderElement};
use super::tile::{Tile, TileRenderElement};
use super::Config;
use crate::fht_render_elements;
use crate::input::resize_tile_grab::ResizeEdge;
use crate::output::OutputExt;
use crate::renderer::FhtRenderer;
use crate::utils::RectCenterExt;
use crate::window::Window;

static WORKSPACE_IDS: AtomicUsize = AtomicUsize::new(0);

/// Identifier of a [`Workspace`].
#[derive(Clone, Copy, Hash, PartialEq, Eq)]
pub struct WorkspaceId(pub usize);
impl WorkspaceId {
    /// Create a unique [`WorkspaceId`].
    ///
    /// Panics when you create [`usize::MAX - 1`] items.
    fn unique() -> Self {
        Self(WORKSPACE_IDS.fetch_add(1, Ordering::SeqCst))
    }
}
impl std::fmt::Debug for WorkspaceId {
    fn fmt(&self, f: &mut std::fmt::Formatter<'_>) -> std::fmt::Result {
        write!(f, "workspace-{}", self.0)
    }
}
impl std::ops::Deref for WorkspaceId {
    type Target = usize;
    fn deref(&self) -> &Self::Target {
        &self.0
    }
}

#[derive(Debug)]
struct InteractiveResize {
    window: Window,
    initial_window_geometry: Rectangle<i32, Logical>,
    edges: ResizeEdge,
}

#[derive(Debug)]
pub struct Workspace {
    /// The unique ID of this workspace.
    id: WorkspaceId,

    /// The workspace index inside its parent [`Monitor`](super::Monitor).
    index: usize,

    /// The output associated with the Monitor of this workspace.
    output: Output,

    /// The [`Tile`]s of this workspace.
    tiles: Vec<Tile>,

    /// The [`ClosingTile`]s in this workspace.
    ///
    /// When a [`Window`] closes, the [`Tile`] gets turned into a potential [`ClosingTile`] (if
    /// window open/close animation is enabled), and gets rendered the last place of the [`Tile`]
    /// while it fades out and then gets cleaned from this vector.
    closing_tiles: Vec<ClosingTile>,

    /// The active [`Tile`] index. Must be < tiles.len()
    ///
    /// If `tiles.len() == 0`, this is [`None`]
    active_tile_idx: Option<usize>,

    /// The fullscreen tile index.
    ///
    /// Workspace fullscreening is exclusive, IE. only one tile can be fullscreened at a time.
    ///
    /// If any action regarding this workspace is being done (for example changing focus, inserting
    /// a new window, the fullscreen dies), this fullscreen gets removed.
    fullscreened_tile_idx: Option<usize>,

    /// The list of layouts of this workspace.
    ///
    /// These will be used in order to arrange [`Tile`]s in the [`Workspace`].
    ///
    /// This must NEVER be empty.
    layouts: Vec<WorkspaceLayout>,

    /// The index of the active layout.
    active_layout_idx: usize,

    /// The master width factor.
    ///
    /// It is used in order to determine how much screen real estate should the master take up,
    /// relative to the slave stack.
    mwfact: f64,

    /// The number of clients in the master stack.
    ///
    /// This must NEVER be 0.
    nmaster: usize,

    /// The gaps of this workspace.
    ///
    /// The gaps are in the following order:
    /// - `gaps.0`: outer gaps, around the screen edge.
    /// - `gaps.1`: inner gaps, between [`Tile`]s
    gaps: (i32, i32),

    /// Whether this [`Workspace`] has transient layout changes.
    ///
    /// When the user applies changes to the [`Workspace`] layout settings, for example using
    /// [`Workspace::select_next_layout`], [`Workspace::set_mwfact`], etc..., we do not want to
    /// overrides these settings again when reloading the configuration, as this leads to a janky
    /// user experience.
    has_transient_layout_changes: bool,

    /// Render offset of this workspace.
    ///
    /// This is used to achieve workspace switch animations, this relocates all the generated
    /// render elements from [`Workspace::render`].
    render_offset: Option<Animation<[i32; 2]>>,

    /// Fade out animations for non-fullscreen windows.
    ///
    /// When fullscreening a window, we run a fade-out animations on all other windows in the
    /// workspace to make a seamless transition in and out of fullscreen.
    ///
    /// We keep track of the tile that was fullscreened to avoid fading it out when we remove it
    /// from the fullscreen state.
    ///
    /// If the specified index is [`None`], all [`Tile`]s should fade.
    fullscreen_fade_animation: Option<(Option<usize>, Animation<f32>)>,

    /// An interactive tile resize.
    interactive_resize: Option<InteractiveResize>,

    /// Shared configuration of the workspace system
    pub config: Rc<Config>,
}

impl Workspace {
    /// Create a new [`Workspace`] on this [`Output`].
    pub fn new(output: Output, index: usize, config: &Rc<Config>) -> Self {
        Self {
            id: WorkspaceId::unique(),
            index,
            output,
            tiles: vec![],
            closing_tiles: vec![],
            active_tile_idx: None,
            fullscreened_tile_idx: None,
            layouts: config.layouts.clone(),
            active_layout_idx: 0,
            mwfact: config.mwfact,
            nmaster: config.nmaster,
            gaps: config.gaps,
            has_transient_layout_changes: false,
            render_offset: None,
            fullscreen_fade_animation: None,
            interactive_resize: None,
            config: Rc::clone(config),
        }
    }

    /// Get the [`Output`] associated with this [`Workspace`].
    pub fn output(&self) -> &Output {
        &self.output
    }

    /// Get the [`WorkspaceId`] associated with this [`Workspace`].
    pub fn id(&self) -> WorkspaceId {
        self.id
    }

    /// Get the index of this [`Workspace`] in its parent [`Monitor`](super::Monitor).
    pub fn index(&self) -> usize {
        self.index
    }

    /// Merge this [`Workspace`] with another one.
    pub fn merge_with(&mut self, mut other: Self) {
        if let Some(other_fullscreen_idx) = other.fullscreened_tile_idx.take() {
            // Current behaviour is to drop the current fullscreen status in both the current and
            // the other workspace in other to not silently (without the user's knowledge) merge
            // them.
            other.tiles[other_fullscreen_idx]
                .window()
                .request_fullscreen(false);
        }

        if let Some(fullscreen_idx) = self.fullscreened_tile_idx.take() {
            self.tiles[fullscreen_idx]
                .window()
                .request_fullscreen(false);
        }

        for tile in other.tiles.into_iter() {
            // Insert floating tiles at the same place in the previous workspace.
            let is_floating = !tile.window().tiled();
            let previous_location = is_floating.then_some(tile.location());
            let window = Tile::into_window(tile);
            self.insert_window(window, previous_location, true);
        }
    }

    /// Reload the configuration of this [`Workspace`].
    pub fn reload_config(&mut self, config: &Rc<Config>) {
        crate::profile_function!();
        // Reload the shared Rcs with workspace system config.
        self.config = Rc::clone(config);
        for tile in &mut self.tiles {
            tile.update_config(Rc::clone(config));
        }

        // Workspace-specific layout changes.

        // These are only the layout parameters, layout list still gets updated as usual.
        self.layouts = config.layouts.clone();
        self.active_layout_idx = self.active_layout_idx.clamp(0, self.layouts.len() - 1);

        // Gaps are purely visual, they should do not affect the layout much...
        self.gaps = config.gaps;

        if !self.has_transient_layout_changes {
            self.mwfact = config.mwfact;
            self.nmaster = config.nmaster;
        }

        self.arrange_tiles(true);
        self.refresh();
    }

    /// Run periodic clean-up tasks.
    pub fn refresh(&mut self) {
        crate::profile_function!();
        let mut arrange = false;

        if self
            .fullscreened_tile_idx
            .as_ref()
            .is_some_and(|&idx| self.tiles.get(idx).is_none())
        {
            // Fullscreen tile idx points to non-existent tile!?
            // This should never happen in practice but still handle this edge case.
            let idx = self.fullscreened_tile_idx.take().unwrap();
            self.start_fullscreen_fade_in(Some(idx));
            arrange = true;
        }

        if self
            .fullscreened_tile_idx
            .as_ref()
            .is_some_and(|&fs_idx| Some(fs_idx) != self.active_tile_idx)
        {
            // Two possible cases:
            // - We changed focus while there's a fullscreen tile
            // - The tile order changed.
            // Both of these warrant a layout arrange.
            let idx = self.fullscreened_tile_idx.take().unwrap();
            self.start_fullscreen_fade_in(Some(idx));
            arrange = true;
        }

        if let Some(idx) = self
            .fullscreened_tile_idx
            .take_if(|&mut idx| !self.tiles[idx].window().alive())
        {
            // The previous fullscreen is dead, arrange as a heuristic move
            self.start_fullscreen_fade_in(Some(idx));
            arrange = true;
        }

        if let Some(idx) = self
            .fullscreened_tile_idx
            .take_if(|idx| !self.tiles[*idx].window().fullscreen())
        {
            // The current fullscreened tile window is not fullscreened anymore.
            //
            // This can be caused by user interaction inside the window, for example a unfullscreen
            // button, or a state toggle.
            //
            // This can also be triggered by other parts of the compositor logic, assuming that we
            // (the workspace) will take care of unfullscreening the window.
            self.start_fullscreen_fade_in(Some(idx));
            arrange = true;
        }

        if let Some(fullscreened_tile) = self
            .fullscreened_tile_idx
            .as_ref()
            .map(|&idx| &mut self.tiles[idx])
        {
            fullscreened_tile.refresh(
                &self.output,
                true, // Fullscreen window gets exclusive activation and focus.
            );
        }

        // let _ = self.interactive_swap.take_if(|swap| {
        //     !swap.window.alive() || !self.tiles.iter().any(|tile| *tile.window() == swap.window)
        // });
        let _ = self.interactive_resize.take_if(|swap| {
            !swap.window.alive() || !self.tiles.iter().any(|tile| *tile.window() == swap.window)
        });

        // Clean zombies.
        // Cleaning fullscreen zombie case has been handled above.
        self.tiles.retain(|tile| {
            if !tile.window().alive() {
                arrange = true; // we removed a tile, layout WILL change.
                return false;
            }

            true
        });
        self.closing_tiles.retain(|tile| !tile.is_finished());

        if !self.tiles.is_empty() {
            if let Some(active_idx) = &mut self.active_tile_idx {
                // Avoid out-of-bounds access
                *active_idx = (*active_idx).clamp(0, self.tiles.len().saturating_sub(1));
            }
        } else {
            self.active_tile_idx = None;
            return;
        }

        if arrange {
            self.arrange_tiles(true);
        }

        for (idx, tile) in self.tiles.iter_mut().enumerate() {
            tile.refresh(&self.output, Some(idx) == self.active_tile_idx);
        }
    }

    /// Get the [`Workspace`]'s active [`Tile`] index, if any.
    pub fn active_tile_idx(&self) -> Option<usize> {
        self.active_tile_idx
    }

    /// Set the [`Workspace`]'s active [`Tile`] index, if any.
    ///
    /// This will get clamped to a valid value when [`Workspace::refresh`] is called.
    pub fn set_active_tile_idx(&mut self, idx: usize) {
        self.active_tile_idx = Some(idx);
    }

    /// Activate the [`Tile`] that comes next in the [`Workspace`].
    ///
    /// If the active [`Tile`] is the last, this function cycles back to the first one.
    pub fn activate_next_tile(&mut self, animate: bool) -> Option<Window> {
        if self.tiles.len() < 2 {
            return None;
        }
        self.remove_current_fullscreen();

        // SAFETY: self.active_tile_idx is always some since self.tiles.len() >= 2
        self.active_tile_idx = Some(match self.active_tile_idx.unwrap() + 1 {
            // We were on the last tile, cycle back.
            idx if idx == self.tiles.len() => 0,
            idx => idx,
        });
        self.arrange_tiles(animate);
        self.active_window()
    }

    /// Activate the [`Tile`] that comes previous in the [`Workspace`].
    ///
    /// If the active [`Tile`] is the first, this function cycles back to the last one.
    pub fn activate_previous_tile(&mut self, animate: bool) -> Option<Window> {
        if self.tiles.len() < 2 {
            return None;
        }
        self.remove_current_fullscreen();

        // SAFETY: self.active_tile_idx is always some since self.tiles.len() >= 2
        self.active_tile_idx = Some(match self.active_tile_idx.unwrap().checked_sub(1) {
            // We were on the last tile, cycle back.
            None => self.tiles.len() - 1,
            Some(idx) => idx,
        });
        self.arrange_tiles(animate);
        self.active_window()
    }

    /// Swaps the currently active [`Tile`] with the next one.
    pub fn swap_active_tile_with_next(&mut self, keep_focus: bool, animate: bool) -> bool {
        if self.tiles.len() < 2 {
            return false;
        }
        self.remove_current_fullscreen();

        // SAFETY: self.active_tile_idx is always some since self.tiles.len() >= 2
        let active_idx = self.active_tile_idx.unwrap();
        let next_idx = match active_idx + 1 {
            idx if idx == self.tiles.len() => 0,
            idx => idx,
        };
        if keep_focus {
            self.active_tile_idx = Some(next_idx);
        }
        self.tiles.swap(active_idx, next_idx);
        self.arrange_tiles(animate);
        true
    }

    /// Swaps the currently active [`Tile`] with the previous one.
    pub fn swap_active_tile_with_previous(&mut self, keep_focus: bool, animate: bool) -> bool {
        if self.tiles.len() < 2 {
            return false;
        }
        self.remove_current_fullscreen();

        // SAFETY: self.active_tile_idx is always some since self.tiles.len() >= 2
        let active_idx = self.active_tile_idx.unwrap();
        let prev_idx = match active_idx.checked_sub(1) {
            None => self.tiles.len() - 1,
            Some(idx) => idx,
        };
        if keep_focus {
            self.active_tile_idx = Some(prev_idx);
        }
        self.tiles.swap(active_idx, prev_idx);
        self.arrange_tiles(animate);
        true
    }

    /// Get the [`Workspace`]'s active [`Window`] index, if any.
    pub fn active_window(&self) -> Option<Window> {
        self.tiles
            .get(self.active_tile_idx?)
            .map(Tile::window)
            .cloned()
    }

    /// Get a reference to the the [`Workspace`]'s active [`Tile`].
    pub fn active_tile(&self) -> Option<&Tile> {
        self.tiles.get(self.active_tile_idx?)
    }

    /// Get a mutable reference to the the [`Workspace`]'s active [`Tile`].
    pub fn active_tile_mut(&mut self) -> Option<&mut Tile> {
        self.tiles.get_mut(self.active_tile_idx?)
    }

    /// Get an iterator of the [`Workspace`]'s [`Window`]s
    ///
    /// This includes the fullscreened [`Window`], if any.
    pub fn windows(&self) -> impl ExactSizeIterator<Item = &Window> {
        self.tiles.iter().map(Tile::window)
    }

    /// Get an iterator over the [`Workspace`]'s [`Tile`]s.
    ///
    /// This includes the fullscreened [`Tile`], if any.
    pub fn tiles(&self) -> impl ExactSizeIterator<Item = &Tile> {
        self.tiles.iter()
    }

    /// Get a mutable iterator over the [`Workspace`]'s [`Tile`]s.
    ///
    /// This includes the fullscreened [`Tile`], if any.
    pub fn tiles_mut(&mut self) -> impl ExactSizeIterator<Item = &mut Tile> {
        self.tiles.iter_mut()
    }

    /// Get an iterator over the [`Workspace`]'s [`Tile`]s, in the order they are rendered in.
    ///
    /// The first tile is the topmost one.
    pub fn tiles_in_render_order(&self) -> impl Iterator<Item = &Tile> {
        let fullscreen = self
            .fullscreened_tile_idx
            .and_then(|idx| self.tiles.get(idx))
            .into_iter();

        let (ontop_tiles, normal_tiles) = self
            .tiles
            .iter()
            // The active tile is rendered apart, though
            .filter(|tile| Some(tile.window()) != self.active_tile().map(Tile::window))
            .partition::<Vec<_>, _>(|tile| tile.window().rules().ontop.unwrap_or(false));

        fullscreen
            .chain(ontop_tiles)
            .chain(self.active_tile().into_iter())
            .chain(normal_tiles)
    }

    /// Insert a [`Window`] inside this [`Workspace`].
    ///
    /// The workspace will take care of configuring the window's surface for the workspace output.
    pub fn insert_window(
        &mut self,
        window: Window,
        location: Option<Point<i32, Logical>>,
        animate: bool,
    ) {
        if self.tiles.iter().any(|tile| *tile.window() == window) {
            return;
        }
        self.remove_current_fullscreen();

        window.request_bounds(Some(self.output.geometry().size));
        window.configure_for_output(&self.output);
        let skip_focus = window.rules().skip_focus.unwrap_or(false);
        let is_floating = !window.tiled();

        let mut tile = Tile::new(window.clone(), Rc::clone(&self.config));
        let mut parent_idx = None;
        tile.start_opening_animation();

        if is_floating {
            let rules = tile.window().rules();
            let (centered, centered_in_parent) = (rules.centered, rules.centered_in_parent);
            drop(rules);

            let size = tile.size();
            let output_geometry = self.output.geometry();

            if let Some(location) = location {
                // Prioritize insert location at all costs, since multiple window rules can stack
                // and you can find cases like location=(x, y) and centered=true, in which case
                // the user most likely expects the location to be applied
                //
                // This ambiguity could be fixed by using an "exclude" mechanism for window rules,
                // but right now it isn't implemented yet.
                tile.set_location(location, false);
            } else if let Some(true) = centered {
                // Center the window after insertion.
                tile.set_location(
                    output_geometry.center() - size.downscale(2).to_point() - output_geometry.loc,
                    false,
                );
            } else if let Some(true) = centered_in_parent {
                // We must have a parent since this can only be set inside
                // src/handlers/compositor.rs
                let parent_surface = tile.window().toplevel().parent().unwrap();
                parent_idx =
                    if let Some(parent_idx) = self.tiles.iter().position(|tile| {
                        tile.window().wl_surface().as_deref() == Some(&parent_surface)
                    }) {
                        let parent_tile = &self.tiles[parent_idx];
                        let parent_geometry = parent_tile.geometry();

                        let new_location = parent_geometry.center() - size.downscale(2).to_point();
                        if output_geometry.contains_rect(Rectangle::new(new_location, size)) {
                            tile.set_location(new_location, false);
                        } else {
                            // Output geometry cannot contain centered in parent geometry.
                            // Fallback to simple centering
                            tile.set_location(
                                output_geometry.center()
                                    - size.downscale(2).to_point()
                                    - output_geometry.loc,
                                false,
                            );
                        }

                        Some(parent_idx)
                    } else {
                        // We did not find the parent in this workspace.
                        // Fallback to simple centering.
                        tile.set_location(
                            output_geometry.center()
                                - size.downscale(2).to_point()
                                - output_geometry.loc,
                            false,
                        );

                        None
                    };
            }
        }

        let new_idx = if tile.window().fullscreen() {
            // When the window is fullscreened, we insert at the end of the slave stack and set
            // fullscreen_idx. We still dont run the location animation though.
            self.tiles.push(tile);
            let new_idx = self.tiles.len() - 1;
            // Exception is made for fullscreen since its exclusive.
            self.active_tile_idx = Some(new_idx);
            new_idx
        } else if let Some(parent_idx) = parent_idx {
            // If there's a parent index, insert it just after to make a logical stacking order.
            // This is what's done with X11 window managers, to make the parent-child relation
            // obvious.
            //
            // Doing this allows for more natural interactions, opening a child window then closing
            // it automatically focuses the parent window again.
            self.tiles.insert(parent_idx, tile);
            parent_idx
        } else {
            match self.config.insert_window_strategy {
                InsertWindowStrategy::EndOfSlaveStack => {
                    self.tiles.push(tile);
                    self.tiles.len() - 1
                }
                InsertWindowStrategy::ReplaceMaster => {
                    self.tiles.insert(0, tile);
                    0
                }
                InsertWindowStrategy::AfterFocused => {
                    let active_idx = self.active_tile_idx.map_or(0, |idx| idx + 1);
                    if active_idx == self.tiles.len() {
                        // Dont wrap around if we are on the last window, to avoid cyclic confusion.
                        self.tiles.push(tile);
                        self.tiles.len() - 1
                    } else {
                        self.tiles.insert(active_idx, tile);
                        active_idx
                    }
                }
            }
        };
<<<<<<< HEAD
        if self.config.focus_new_windows {
            self.active_tile_idx = Some(new_idx);
=======
        if self.config.focus_new_windows && !skip_focus {
            self.active_tile_idx = Some(new_idx)
>>>>>>> 1b257432
        }

        self.arrange_tiles(animate);
        self.tiles[new_idx].stop_location_animation();
    }

    /// Inserts a [`Tile`] inside this workspace.
    ///
    /// - If the tile is floating, it will just be added to the workspace at the same location.
    /// - If the tile is tiled, it will try to insert it at the closest location possible in the
    ///   tile stack, depending on where the pointer position in.
    pub(super) fn insert_tile_with_cursor_position(
        &mut self,
        tile: Tile,
        cursor_position: Point<i32, Logical>,
    ) {
        if self.tiles.is_empty() || !tile.window().tiled() {
            self.tiles.push(tile);
            self.active_tile_idx = Some(self.tiles.len() - 1);
            self.arrange_tiles(true);
            return;
        }

        if self
            .fullscreened_tile_idx
            .and_then(|idx| self.tiles.get(idx))
            .is_some()
        {
            let idx = self.fullscreened_tile_idx.unwrap();
            // If there's a fullscreened tile, just insert it and unfullscreen
            self.remove_current_fullscreen();
            self.tiles.insert(idx, tile);

            return;
        }

        // First we need to first the closest tile.
        let (cursor_x, cursor_y) = cursor_position.into();
        let (closest_idx, closest_tile) = self
            .tiles
            .iter()
            .enumerate()
            .min_by_key(|(_, tile)| {
                let (tile_x, tile_y) = tile.geometry().center().into();
                i32::isqrt((tile_x - cursor_x).pow(2) + (tile_y - cursor_y).pow(2))
            })
            .expect("Should not be empty");
        // Now, based on which quadrant of the closest tile we are in, we determine where to insert
        // the final tile. So you can place the tile between two files, for example.
        let cursor_position_in_tile = (cursor_position - closest_tile.location()).to_f64();
        let size = closest_tile.size().to_f64();
        let mut edges = ResizeEdge::empty();
        if cursor_position_in_tile.x < size.w / 3. {
            edges |= ResizeEdge::LEFT;
        } else if 2. * size.w / 3. < cursor_position_in_tile.x {
            edges |= ResizeEdge::RIGHT;
        }
        if cursor_position_in_tile.y < size.h / 3. {
            edges |= ResizeEdge::TOP;
        } else if 2. * size.h / 3. < cursor_position_in_tile.y {
            edges |= ResizeEdge::BOTTOM;
        }

        // The actual handling depends on the layout.
        match self.current_layout() {
            WorkspaceLayout::Tile => {
                if closest_idx < self.nmaster {
                    if edges.intersects(ResizeEdge::RIGHT) && self.nmaster == self.tiles.len() {
                        // We need a way to create a slave stack when there are only masters window,
                        // this condition covers the following case:
                        //
                        // (the X marks where the cursor could be)
                        //
                        // +--------------------+
                        // |              XXXXXX|
                        // |              XXXXXX|
                        // +--------------------+
                        // +--------------------+
                        // |              XXXXXX|
                        // |              XXXXXX|
                        // +--------------------+
                        //
                        // In this case we want to create a stack stack
                        self.active_tile_idx = Some(self.tiles.len());
                        self.tiles.push(tile);
                    } else if edges.intersects(ResizeEdge::BOTTOM) {
                        // Insert after this master window.
                        self.nmaster += 1;
                        self.active_tile_idx = Some(closest_idx + 1);
                        self.tiles.insert(closest_idx + 1, tile);
                    } else if edges.intersects(ResizeEdge::TOP) {
                        self.nmaster += 1;
                        self.active_tile_idx = Some(closest_idx);
                        self.tiles.insert(closest_idx, tile);
                        // Insert before this master window.
                    } else {
                        // Swap the closest window and the grabbed window.
                        // FIXME: This becomes invalid if the number of windows changed

                        // First insert the grabbed tile.
                        self.active_tile_idx = Some(closest_idx);
                        self.tiles.insert(closest_idx, tile);
                    }
                } else if edges.intersects(ResizeEdge::BOTTOM) {
                    // Insert after this stack window.
                    self.active_tile_idx = Some(closest_idx + 1);
                    self.tiles.insert(closest_idx + 1, tile);
                } else if edges.intersects(ResizeEdge::TOP) {
                    self.active_tile_idx = Some(closest_idx);
                    self.tiles.insert(closest_idx, tile);
                    // Insert before this stack window.
                } else {
                    // Swap the closest window and the grabbed window.
                    // FIXME: This becomes invalid if the number of windows changed

                    // First insert the grabbed tile.
                    self.active_tile_idx = Some(closest_idx);
                    self.tiles.insert(closest_idx, tile);
                }

                self.arrange_tiles(true);
            }
            WorkspaceLayout::BottomStack => {
                if closest_idx < self.nmaster {
                    if edges.intersects(ResizeEdge::BOTTOM) && self.nmaster == self.tiles.len() {
                        // We need a way to create a slave stack when there are only masters window,
                        // this condition covers the following case:
                        //
                        // (the X marks where the cursor could be)
                        //
                        // +---------+----------+
                        // |         |          |
                        // |         |          |
                        // |         |          |
                        // |XXXXXXXXX|XXXXXXXXXX|
                        // |XXXXXXXXX|XXXXXXXXXX|
                        // +---------+----------+
                        //
                        // In this case we want to create a stack
                        self.active_tile_idx = Some(self.tiles.len());
                        self.tiles.push(tile);
                    } else if edges.intersects(ResizeEdge::RIGHT) {
                        // Insert after this master window.
                        self.nmaster += 1;
                        self.active_tile_idx = Some(closest_idx + 1);
                        self.tiles.insert(closest_idx + 1, tile);
                    } else if edges.intersects(ResizeEdge::LEFT) {
                        // Insert before this master window.
                        self.nmaster += 1;
                        self.active_tile_idx = Some(closest_idx);
                        self.tiles.insert(closest_idx, tile);
                    } else {
                        // Swap the closest window and the grabbed window.
                        // FIXME: This becomes invalid if the number of windows changed

                        // First insert the grabbed tile.
                        self.active_tile_idx = Some(closest_idx);
                        self.tiles.insert(closest_idx, tile);
                    }
                } else if edges.intersects(ResizeEdge::RIGHT) {
                    // Insert after this stack window.
                    self.active_tile_idx = Some(closest_idx + 1);
                    self.tiles.insert(closest_idx + 1, tile);
                } else if edges.intersects(ResizeEdge::LEFT) {
                    self.active_tile_idx = Some(closest_idx);
                    self.tiles.insert(closest_idx, tile);
                    // Insert before this stack window.
                } else {
                    // Swap the closest window and the grabbed window.
                    // FIXME: This becomes invalid if the number of windows changed

                    // First insert the grabbed tile.
                    self.active_tile_idx = Some(closest_idx);
                    self.tiles.insert(closest_idx, tile);
                }

                self.arrange_tiles(true);
            }
            WorkspaceLayout::CenteredMaster => {
                if closest_idx < self.nmaster {
                    if edges.intersects(ResizeEdge::RIGHT) && self.nmaster == self.tiles.len() {
                        // We need a way to create a slave stack when there are only masters window,
                        // this condition covers the following case:
                        //
                        // (the X marks where the cursor could be)
                        //
                        // +--------------------+
                        // |              XXXXXX|
                        // |              XXXXXX|
                        // +--------------------+
                        // +--------------------+
                        // |              XXXXXX|
                        // |              XXXXXX|
                        // +--------------------+
                        //
                        // In this case we want to create a stack stack
                        self.active_tile_idx = Some(self.tiles.len());
                        self.tiles.push(tile);
                    } else if edges.intersects(ResizeEdge::BOTTOM) {
                        // Insert after this master window.
                        self.nmaster += 1;
                        self.active_tile_idx = Some(closest_idx + 1);
                        self.tiles.insert(closest_idx + 1, tile);
                    } else if edges.intersects(ResizeEdge::TOP) {
                        self.nmaster += 1;
                        self.active_tile_idx = Some(closest_idx);
                        self.tiles.insert(closest_idx, tile);
                        // Insert before this master window.
                    } else {
                        // Swap the closest window and the grabbed window.
                        // FIXME: This becomes invalid if the number of windows changed

                        // First insert the grabbed tile.
                        self.active_tile_idx = Some(closest_idx);
                        self.tiles.insert(closest_idx, tile);
                    }
                } else {
                    // Centered master layout is way too confusing to get something that works right
                    // with the dynamic layout system. Sooo, I am just not bothering for the slave
                    // stack.
                    self.active_tile_idx = Some(closest_idx);
                    self.tiles.insert(closest_idx, tile);
                }

                self.arrange_tiles(true);
            }
            WorkspaceLayout::Floating => {
                // Just insert it, who cares really.
                self.tiles.push(tile);
            }
        }

        self.arrange_tiles(true);
    }

    /// Remove a [`Window`] from this [`Workspace`].
    ///
    /// This will remove the associated [`Tile`], if you want to run a close animation, see
    /// [`Workspace::close_window`]
    pub fn remove_window(&mut self, window: &Window, animate: bool) -> bool {
        let Some(idx) = self.tiles.iter().position(|tile| tile.window() == window) else {
            return false;
        };
        if self
            .fullscreened_tile_idx
            .take_if(|&mut fs_idx| fs_idx == idx)
            .is_some()
        {
            // if we remomved the fullscreen tile, we run the animation ourselves.
            if animate {
                self.start_fullscreen_fade_in(None);
            }
        } else {
            // Otherwise, use remove_current_fullscreen (removed something else)
            self.remove_current_fullscreen();
        }

        let window = self.tiles.remove(idx).into_window();
        window.request_bounds(None);
        window.leave_output(&self.output);
        if self.tiles.is_empty() {
            self.active_tile_idx = None;
        } else {
            let idx = self.active_tile_idx.unwrap();
            self.active_tile_idx = Some(idx.clamp(0, self.tiles.len() - 1));
        }

        self.refresh();
        self.arrange_tiles(animate);

        true
    }

    /// Close the [`Tile`] associated with this [`Window`], running a close animation.
    pub fn close_window(
        &mut self,
        window: &Window,
        renderer: &mut GlowRenderer,
        animate: bool,
    ) -> bool {
        let Some(idx) = self.tiles.iter().position(|tile| tile.window() == window) else {
            return false;
        };
        let _ = self
            .fullscreened_tile_idx
            .take_if(|&mut f_idx| f_idx == idx);

        let tile = self.tiles.remove(idx);
        let scale = self.output.current_scale().fractional_scale().into();
        if animate {
            if let Some(closing_tile) = tile.into_closing_tile(renderer, scale) {
                self.closing_tiles.push(closing_tile);
            }
        }

        if self.tiles.is_empty() {
            self.active_tile_idx = None;
        } else {
            let idx = self.active_tile_idx.unwrap();
            self.active_tile_idx = Some(idx.clamp(0, self.tiles.len() - 1));
        }

        self.refresh();
        self.arrange_tiles(animate);

        true
    }

    /// Prepare the closing animation snapshot for the [`TIle`] associated with this [`Window`].
    ///
    /// We take a capture of the last frame displayed by the window and store it inside a texture
    /// to render it with a [`ClosingTile`]
    pub fn prepare_close_animation_for_window(
        &mut self,
        window: &Window,
        renderer: &mut GlowRenderer,
    ) -> bool {
        let Some(tile) = self.tiles.iter_mut().find(|tile| tile.window() == window) else {
            return false;
        };

        let scale = self.output.current_scale().integer_scale();
        tile.prepare_close_animation_if_needed(renderer, scale);

        true
    }

    /// Clear the taken snapshot for the [`Window`], if any.
    pub fn clear_close_animation_for_window(&mut self, window: &Window) {
        let Some(tile) = self.tiles.iter_mut().find(|tile| tile.window() == window) else {
            return;
        };

        tile.clear_close_animation_snapshot();
    }

    /// Fullscreen the [`Tile`] associated with this window.
    pub fn fullscreen_window(&mut self, window: &Window, animate: bool) -> bool {
        let Some(idx) = self
            .tiles
            .iter_mut()
            .position(|tile| tile.window() == window)
        else {
            return false;
        };
        if Some(idx) == self.fullscreened_tile_idx {
            // We want to fullscreen an already fullscreened window, act as if the request was
            // correctly processed.
            return true;
        }

        self.remove_current_fullscreen();
        self.fullscreened_tile_idx = Some(idx);
        self.arrange_tiles(animate);
        if animate {
            self.start_fullscreen_fade_out(idx);
        }

        true
    }

    /// Removes the current fullscreened [`Tile`] of this [`Workspace`], if any.
    ///
    /// You must call [`Workspace::arrange_tiles`]
    fn remove_current_fullscreen(&mut self) {
        if let Some(fullscreen_idx) = self.fullscreened_tile_idx.take() {
            self.start_fullscreen_fade_in(Some(fullscreen_idx));
            self.tiles[fullscreen_idx]
                .window()
                .request_fullscreen(false);
        }
    }

    /// Get the current fullscreened [`Tile`] index.
    pub fn fullscreened_tile_idx(&self) -> Option<usize> {
        self.fullscreened_tile_idx
    }

    /// Get the current fullscreened [`Window`]
    pub fn fullscreened_window(&self) -> Option<Window> {
        self.tiles
            .get(self.fullscreened_tile_idx?)
            .map(Tile::window)
            .cloned()
    }

    /// Get the current fullscreened [`Window`]
    pub fn fullscreened_tile(&self) -> Option<&Tile> {
        self.tiles.get(self.fullscreened_tile_idx?)
    }

    /// Get the location of the [`Tile`] associated to this [`Window`] relative to this
    /// [`Workspace`]
    pub fn tile_location(&self, window: &Window) -> Option<Point<i32, Logical>> {
        self.tiles
            .iter()
            .find(|tile| tile.window() == window)
            .map(Tile::location)
    }

    /// Get the location of this [`Window`] relative to this [`Workspace`]
    pub fn window_location(&self, window: &Window) -> Option<Point<i32, Logical>> {
        self.tiles
            .iter()
            .find(|tile| tile.window() == window)
            .map(|tile| tile.location() + tile.window_loc())
    }

    /// Select the next available [`WorkspaceLayout`].
    ///
    /// If the currently selected layout is the last in the layout list, this function cycles back
    /// to the first one.
    pub fn select_next_layout(&mut self, animate: bool) {
        if self.layouts.len() < 2 {
            return;
        }
        self.has_transient_layout_changes = true;

        self.active_layout_idx = match self.active_layout_idx + 1 {
            // When active_layout_idx + 1 == layouts_len, we were on the last element, cycle back.
            idx if idx == self.layouts.len() => 0,
            idx => idx,
        };
        self.arrange_tiles(animate);
    }

    /// Select the previous available [`WorkspaceLayout`].
    ///
    /// If the currently selected layout is the first in the layout list, this function cycles back
    /// to the last one.
    pub fn select_previous_layout(&mut self, animate: bool) {
        if self.layouts.len() < 2 {
            return;
        }
        self.has_transient_layout_changes = true;

        self.active_layout_idx = match self.active_layout_idx.checked_sub(1) {
            // None == overflow occured == we were on the first layout
            None => self.layouts.len() - 1,
            Some(idx) => idx,
        };
        self.arrange_tiles(animate);
    }

    /// The master width factor of this [`Workspace`].
    pub fn mwfact(&self) -> f64 {
        self.mwfact
    }

    /// Change the master width factor of this [`Workspace`].
    pub fn change_mwfact(&mut self, delta: f64, animate: bool) {
        self.has_transient_layout_changes = true;
        self.mwfact = (self.mwfact + delta).clamp(0.01, 0.99);
        self.arrange_tiles(animate);
    }

    /// Set the master width factor of this [`Workspace`].
    pub fn set_mwfact(&mut self, value: f64, animate: bool) {
        self.has_transient_layout_changes = true;
        self.mwfact = value.clamp(0.01, 0.99);
        self.arrange_tiles(animate);
    }

    /// The number of master windows factor of this [`Workspace`].
    pub fn nmaster(&self) -> usize {
        self.nmaster
    }

    /// Change the number of master windows of this [`Workspace`].
    pub fn change_nmaster(&mut self, delta: i32, animate: bool) {
        self.has_transient_layout_changes = true;
        self.nmaster = self.nmaster.saturating_add_signed(delta as isize).max(1);
        self.arrange_tiles(animate);
    }

    /// Set the number of master windows of this [`Workspace`].
    pub fn set_nmaster(&mut self, value: usize, animate: bool) {
        self.has_transient_layout_changes = true;
        self.nmaster = value.max(1);
        self.arrange_tiles(animate);
    }

    /// Prepare an unconfigured [`Window`] for insertion in the workspace.
    ///
    /// This function runs the same algorithms that are used inside [`Self::arrange_tiles`] but
    /// without affecting the already inserted tiles inside the workspace.
    pub fn prepare_unconfigured_window(&self, unconfigured_window: &Window) {
        crate::profile_function!();
        let mut output_geometry = self.output.geometry();
        output_geometry.loc = Point::default(); // tile locations are all relative to output

        if !unconfigured_window.tiled() {
            // The window is floating, no need to send a size at all
            return;
        }

        let rules = unconfigured_window.rules();
        let border_width = self.config.border.with_overrides(&rules.border).thickness;
        let prepared_proportion = rules.proportion.unwrap_or(1.0);

        if unconfigured_window.fullscreen() {
            let fullscreen_size = Size::<_, Logical>::from((
                output_geometry.size.w - (2 * border_width),
                output_geometry.size.h - (2 * border_width),
            ));

            unconfigured_window.request_size(fullscreen_size);
            return;
        }

        let (outer_gaps, inner_gaps) = self.gaps;
        let work_area = calculate_work_area(&self.output, outer_gaps);

        if self.tiles.is_empty() || unconfigured_window.maximized() {
            let maximized_size = Size::<_, Logical>::from((
                work_area.size.w - (2 * border_width),
                work_area.size.h - (2 * border_width),
            ));

            unconfigured_window.request_size(maximized_size);
            return;
        }

        // Now we only care about the tiled windows.
        //
        // The tile structs are just annoying to deal with, since in order to "insert" the to-be
        // -prepared tile inside, we need to instantiate a new Tile. Instead just work with
        // [f64] (where the f64 is the proportion)
        let active_tile = self
            .active_tile()
            .expect("there should be an active tile here");
        let mut active_idx = None;
        let mut tiled_proportions: Vec<_> = self
            .tiles
            .iter()
            .filter(|tile| tile.window().tiled() && !tile.window().maximized())
            .enumerate()
            .map(|(idx, tile)| {
                if tile.window() == active_tile.window() {
                    active_idx = Some(idx);
                }
                tile.proportion()
            })
            .collect();

        let unconfigured_idx = match self.config.insert_window_strategy {
            InsertWindowStrategy::EndOfSlaveStack => {
                tiled_proportions.push(prepared_proportion);
                tiled_proportions.len() - 1
            }
            InsertWindowStrategy::ReplaceMaster => {
                tiled_proportions.insert(0, prepared_proportion);
                0
            }
            InsertWindowStrategy::AfterFocused => {
                let active_idx = active_idx.map_or(0, |idx| idx + 1);
                if active_idx == tiled_proportions.len() {
                    // Dont wrap around if we are on the last window, to avoid cyclic confusion.
                    tiled_proportions.push(prepared_proportion);
                    tiled_proportions.len() - 1
                } else {
                    tiled_proportions.insert(active_idx, prepared_proportion);
                    active_idx
                }
            }
        };

        let tiles_len =
            i32::try_from(tiled_proportions.len()).expect("tiled_windows.len() overflow");
        let mwfact = self.mwfact;
        let nmaster = min(
            i32::try_from(self.nmaster).expect("nmaster overflow"),
            tiles_len,
        );

        let mut master_geo @ mut stack_geo = work_area;
        match self.layouts[self.active_layout_idx] {
            WorkspaceLayout::Tile => {
                master_geo.size.h -= (nmaster - 1).max(0) * inner_gaps;
                stack_geo.size.h -= (tiles_len - nmaster - 1).max(0) * inner_gaps;

                if tiles_len > nmaster {
                    stack_geo.size.w =
                        (f64::from(master_geo.size.w - inner_gaps) * (1.0 - mwfact)).round() as i32;
                    master_geo.size.w -= inner_gaps + stack_geo.size.w;
                    stack_geo.loc.x = master_geo.loc.x + master_geo.size.w + inner_gaps;
                };

                if (0..nmaster).contains(&(unconfigured_idx as i32)) {
                    let tiles = tiled_proportions
                        .get(0..nmaster as usize)
                        .unwrap_or_default();
                    let proportions = tiles.to_vec();
                    let lengths = proportion_length(&proportions, master_geo.size.h);
                    // subtract border, of course.
                    let prepared_height = lengths[unconfigured_idx] - (2 * border_width);
                    let prepared_width = master_geo.size.w - (2 * border_width);
                    unconfigured_window.request_size(Size::from((prepared_width, prepared_height)));
                } else {
                    let tiles = tiled_proportions
                        .get(nmaster as usize..)
                        .unwrap_or_default();
                    let proportions = tiles.to_vec();
                    let lengths = proportion_length(&proportions, stack_geo.size.h);
                    // subtract border, of course.
                    let prepared_height =
                        lengths[unconfigured_idx - nmaster as usize] - (2 * border_width);
                    let prepared_width = master_geo.size.w - (2 * border_width);
                    unconfigured_window.request_size(Size::from((prepared_width, prepared_height)));
                }
            }
            WorkspaceLayout::BottomStack => {
                master_geo.size.w -= (nmaster - 1).max(0) * inner_gaps;
                stack_geo.size.w -= (tiles_len - nmaster).max(0) * inner_gaps;

                if tiles_len > nmaster {
                    stack_geo.size.h =
                        (f64::from(master_geo.size.h - inner_gaps) * (1.0 - mwfact)).round() as i32;
                    master_geo.size.h -= inner_gaps + stack_geo.size.h;
                    stack_geo.loc.y = master_geo.loc.y + master_geo.size.h + inner_gaps;
                };

                if (0..nmaster).contains(&(unconfigured_idx as i32)) {
                    let tiles = tiled_proportions
                        .get(0..nmaster as usize)
                        .unwrap_or_default();
                    let proportions = tiles.to_vec();
                    let lengths = proportion_length(&proportions, master_geo.size.w);
                    // subtract border, of course.
                    let prepared_width = lengths[unconfigured_idx] - (2 * border_width);
                    let prepared_height = master_geo.size.h - (2 * border_width);
                    unconfigured_window.request_size(Size::from((prepared_width, prepared_height)));
                } else {
                    let tiles = tiled_proportions
                        .get(nmaster as usize..)
                        .unwrap_or_default();
                    let proportions = tiles.to_vec();
                    let lengths = proportion_length(&proportions, stack_geo.size.w);
                    // subtract border, of course.
                    let prepared_width =
                        lengths[unconfigured_idx - nmaster as usize] - (2 * border_width);
                    let prepared_height = master_geo.size.w - (2 * border_width);
                    unconfigured_window.request_size(Size::from((prepared_width, prepared_height)));
                }
            }
            WorkspaceLayout::CenteredMaster => {
                let master_len = min(tiles_len, nmaster);
                let left_len = tiles_len.saturating_sub(nmaster) / 2;
                let right_len = (tiles_len.saturating_sub(nmaster) / 2)
                    + (tiles_len.saturating_sub(nmaster) % 2);

                let mut master_geo @ mut left_geo @ mut right_geo = work_area;
                master_geo.size.h -= inner_gaps * master_len.saturating_sub(1) as i32;
                left_geo.size.h -= inner_gaps * left_len.saturating_sub(1) as i32;
                right_geo.size.h -= inner_gaps * right_len.saturating_sub(1) as i32;

                if tiles_len > nmaster {
                    if (tiles_len - nmaster) > 1 {
                        master_geo.size.w =
                            (f64::from(master_geo.size.w - 2 * inner_gaps) * mwfact).round() as i32;
                        left_geo.size.w =
                            (work_area.size.w - master_geo.size.w - 2 * inner_gaps) / 2;
                        right_geo.size.w =
                            work_area.size.w - master_geo.size.w - 2 * inner_gaps - left_geo.size.w;
                        master_geo.loc.x += left_geo.size.w + inner_gaps;
                    } else {
                        master_geo.size.w =
                            (f64::from(master_geo.size.w - inner_gaps) * mwfact).round() as i32;
                        left_geo.size.w = 0;
                        right_geo.size.w -= master_geo.size.w - inner_gaps;
                    }

                    left_geo.loc = work_area.loc;
                    right_geo.loc = work_area.loc; // for y value only
                    right_geo.loc.x = master_geo.loc.x + master_geo.size.w + inner_gaps;
                }

                // Due to how the CenteredMaster layout works, we keep around the original index
                // to find the unconfigured_window back, this forces us to use looks
                let (master_proportions, left_right_proportions) = tiled_proportions
                    .into_iter()
                    .enumerate()
                    // .map(|(original_idx, prop)| (original_idx, prop))
                    .partition::<Vec<_>, _>(|(idx, _)| (*idx as i32) < nmaster);
                let (left_proportions, right_proportions) = left_right_proportions
                    .into_iter()
                    .partition::<Vec<_>, _>(|(idx, _)| {
                        ((*idx as i32).saturating_sub(nmaster) % 2) != 0
                    });

                if unconfigured_idx < nmaster as usize {
                    let master_heights = {
                        let proportions = master_proportions
                            .iter()
                            .map(|(_, prop)| *prop)
                            .collect::<Vec<_>>();
                        let heights = proportion_length(&proportions, master_geo.size.h);
                        heights
                            .into_iter()
                            .zip(master_proportions)
                            .map(|(height, (idx, _))| (idx, height))
                    };
                    for (idx, height) in master_heights {
                        if idx == unconfigured_idx {
                            let size = Size::from((master_geo.size.w - 2 * border_width, height));
                            unconfigured_window.request_size(size);
                            return;
                        }
                    }
                } else if unconfigured_idx % 2 == 0 {
                    // With how CenteredMaster logic works, pair indexes are on the right col.
                    let right_heights = {
                        let proportions = right_proportions
                            .iter()
                            .map(|(_, prop)| *prop)
                            .collect::<Vec<_>>();
                        let heights = proportion_length(&proportions, right_geo.size.h);
                        heights
                            .into_iter()
                            .zip(right_proportions)
                            .map(|(height, (idx, _))| (idx, height))
                    };
                    for (idx, height) in right_heights {
                        if idx == unconfigured_idx {
                            let size = Size::from((right_geo.size.w - 2 * border_width, height));
                            unconfigured_window.request_size(size);
                            return;
                        }
                    }
                } else {
                    let left_heights = {
                        let proportions = left_proportions
                            .iter()
                            .map(|(_, prop)| *prop)
                            .collect::<Vec<_>>();
                        let heights = proportion_length(&proportions, left_geo.size.h);
                        heights
                            .into_iter()
                            .zip(left_proportions)
                            .map(|(height, (idx, _))| (idx, height))
                    };
                    for (idx, height) in left_heights {
                        if idx == unconfigured_idx {
                            let size = Size::from((left_geo.size.w - 2 * border_width, height));
                            unconfigured_window.request_size(size);
                            return;
                        }
                    }
                }
            }
            WorkspaceLayout::Floating => {}
        }
    }

    /// Get the current [`WorkspaceLayout` this [`Workspace`] is using.
    pub fn current_layout(&self) -> WorkspaceLayout {
        self.layouts[self.active_layout_idx]
    }

    /// Arrange all the [`Tile`]s in this [`Workspace`]
    pub fn arrange_tiles(&mut self, animate: bool) {
        crate::profile_function!();
        let mut output_geometry = self.output.geometry();
        output_geometry.loc = Point::default(); // tile locations are all relative to output

        if let Some(fullscreen_idx) = self.fullscreened_tile_idx {
            // The fullscreen tile should be positionned at (0,0), the origin of the output.
            self.tiles[fullscreen_idx].set_geometry(output_geometry, animate);
        }

        if self.tiles.is_empty() {
            return;
        }

        let (outer_gaps, inner_gaps) = self.gaps;

        // We distinguish between tiled, maximized, and floating since a floating tile can be
        // maximized.
        let mut maximized_tiles = vec![];
        let mut tiled = vec![];

        for tile in self.tiles.iter_mut() {
            let window = tile.window();
            match (window.tiled(), window.maximized()) {
                (true, false) => tiled.push(tile),
                // Maximized gets maximized regardless of floating status.
                (_, true) => maximized_tiles.push(tile),
                // Otherwise we don't touch floating tiles
                _ => (),
            }
        }

        let layout = self.current_layout();
        let (maximized, tiles) = self
            .tiles
            .iter_mut()
            // We do not want to affect the fullscreened tile
            .filter(|tile| tile.window().tiled() && !tile.window().fullscreen())
            .partition::<Vec<_>, _>(|tile| tile.window().maximized());
        let work_area = calculate_work_area(&self.output, outer_gaps);

        for tile in maximized {
            // Maximized tiles get all the work area, while the tiled abide to layout algo.
            tile.set_geometry(work_area, animate);
        }

        let tiles_len = i32::try_from(tiles.len()).expect("tiles.len() overflow");
        let mwfact = self.mwfact;

        // We cant have more nmaster than tiles
        let nmaster = min(
            i32::try_from(self.nmaster).expect("nmaster overflow"),
            tiles_len,
        );
        let mut master_geo @ mut stack_geo = work_area;
        match layout {
            WorkspaceLayout::Tile => {
                master_geo.size.h -= (nmaster - 1).max(0) * inner_gaps;
                stack_geo.size.h -= (tiles_len - nmaster - 1).max(0) * inner_gaps;

                if tiles_len > nmaster {
                    stack_geo.size.w =
                        (f64::from(master_geo.size.w - inner_gaps) * (1.0 - mwfact)).round() as i32;
                    master_geo.size.w -= inner_gaps + stack_geo.size.w;
                    stack_geo.loc.x = master_geo.loc.x + master_geo.size.w + inner_gaps;
                };

                let master_heights = {
                    let tiles = tiles.get(0..nmaster as usize).unwrap_or_default();
                    let proportions = tiles
                        .iter()
                        .map(|tile| tile.proportion())
                        .collect::<Vec<_>>();
                    proportion_length(&proportions, master_geo.size.h)
                };

                let stack_heights = {
                    let tiles = tiles.get(nmaster as usize..).unwrap_or_default();
                    let proportions = tiles
                        .iter()
                        .map(|tile| tile.proportion())
                        .collect::<Vec<_>>();
                    proportion_length(&proportions, stack_geo.size.h)
                };

                for (idx, tile) in tiles.into_iter().enumerate() {
                    if Some(idx) == self.fullscreened_tile_idx {
                        // Don't affect the fullscreened tile.
                        //
                        // This code does have a side effect of leaving a "hole" inside the layout,
                        // where the fullscreened tile was previously. it's fine, especailly when
                        // it will be paired with a fade-out animation for other tiles.
                        continue;
                    }
                    if (idx as i32) < nmaster {
                        let master_height = master_heights[idx];
                        let geo = Rectangle::new(
                            master_geo.loc,
                            (master_geo.size.w, master_height).into(),
                        );
                        tile.set_geometry(geo, animate);
                        master_geo.loc.y += master_height + inner_gaps;
                    } else {
                        let stack_height = stack_heights[idx - nmaster as usize];
                        let new_geo =
                            Rectangle::new(stack_geo.loc, (stack_geo.size.w, stack_height).into());
                        tile.set_geometry(new_geo, animate);
                        stack_geo.loc.y += stack_height + inner_gaps;
                    }
                }
            }
            WorkspaceLayout::BottomStack => {
                master_geo.size.w -= (nmaster - 1).max(0) * inner_gaps;
                stack_geo.size.w -= (tiles_len - nmaster - 1).max(0) * inner_gaps;

                if tiles_len > nmaster {
                    stack_geo.size.h =
                        (f64::from(master_geo.size.h - inner_gaps) * (1.0 - mwfact)).round() as i32;
                    master_geo.size.h -= inner_gaps + stack_geo.size.h;
                    stack_geo.loc.y = master_geo.loc.y + master_geo.size.h + inner_gaps;
                };

                let master_widths = {
                    let tiles = tiles.get(0..nmaster as usize).unwrap_or_default();
                    let proportions = tiles
                        .iter()
                        .map(|tile| tile.proportion())
                        .collect::<Vec<_>>();
                    proportion_length(&proportions, master_geo.size.w)
                };

                let stack_widths = {
                    let tiles = tiles.get(nmaster as usize..).unwrap_or_default();
                    let proportions = tiles
                        .iter()
                        .map(|tile| tile.proportion())
                        .collect::<Vec<_>>();
                    proportion_length(&proportions, stack_geo.size.w)
                };

                for (idx, tile) in tiles.into_iter().enumerate() {
                    if (idx as i32) < nmaster {
                        let master_width = master_widths[idx];
                        let geo = Rectangle::new(
                            master_geo.loc,
                            (master_width, master_geo.size.h).into(),
                        );
                        tile.set_geometry(geo, animate);
                        master_geo.loc.x += master_width + inner_gaps;
                    } else {
                        let stack_width = stack_widths[idx - nmaster as usize];
                        let geo =
                            Rectangle::new(stack_geo.loc, (stack_width, stack_geo.size.h).into());
                        tile.set_geometry(geo, animate);
                        stack_geo.loc.x += stack_width + inner_gaps;
                    }
                }
            }
            WorkspaceLayout::CenteredMaster => {
                let master_len = min(tiles_len, nmaster);
                let left_len = tiles_len.saturating_sub(nmaster) / 2;
                let right_len = (tiles_len.saturating_sub(nmaster) / 2)
                    + (tiles_len.saturating_sub(nmaster) % 2);

                let mut master_geo @ mut left_geo @ mut right_geo = work_area;
                master_geo.size.h -= inner_gaps * master_len.saturating_sub(1) as i32;
                left_geo.size.h -= inner_gaps * left_len.saturating_sub(1) as i32;
                right_geo.size.h -= inner_gaps * right_len.saturating_sub(1) as i32;

                if tiles_len > nmaster {
                    if (tiles_len - nmaster) > 1 {
                        master_geo.size.w =
                            (f64::from(master_geo.size.w - 2 * inner_gaps) * mwfact).round() as i32;
                        left_geo.size.w =
                            (work_area.size.w - master_geo.size.w - 2 * inner_gaps) / 2;
                        right_geo.size.w =
                            work_area.size.w - master_geo.size.w - 2 * inner_gaps - left_geo.size.w;
                        master_geo.loc.x += left_geo.size.w + inner_gaps;
                    } else {
                        master_geo.size.w =
                            (f64::from(master_geo.size.w - inner_gaps) * mwfact).round() as i32;
                        left_geo.size.w = 0;
                        right_geo.size.w -= master_geo.size.w - inner_gaps;
                    }

                    left_geo.loc = work_area.loc;
                    right_geo.loc = work_area.loc; // for y value only
                    right_geo.loc.x = master_geo.loc.x + master_geo.size.w + inner_gaps;
                }

                let (master_tiles, left_right_tiles) = tiles
                    .into_iter()
                    .enumerate()
                    .partition::<Vec<_>, _>(|(idx, _)| (*idx as i32) < nmaster);
                let (left_tiles, right_tiles) = left_right_tiles
                    .into_iter()
                    .partition::<Vec<_>, _>(|(idx, _)| {
                        ((*idx as i32).saturating_sub(nmaster) % 2) != 0
                    });

                let left_heights = {
                    let proportions = left_tiles
                        .iter()
                        .map(|(_, tile)| tile.proportion())
                        .collect::<Vec<_>>();
                    proportion_length(&proportions, left_geo.size.h)
                };
                for (tile, height) in left_tiles
                    .into_iter()
                    .map(|(_, tile)| tile)
                    .zip(left_heights)
                {
                    let geo = Rectangle::new(left_geo.loc, (left_geo.size.w, height).into());
                    tile.set_geometry(geo, animate);
                    left_geo.loc.y += height + inner_gaps;
                }

                let master_heights = {
                    let proportions = master_tiles
                        .iter()
                        .map(|(_, tile)| tile.proportion())
                        .collect::<Vec<_>>();
                    proportion_length(&proportions, master_geo.size.h)
                };
                for (tile, height) in master_tiles
                    .into_iter()
                    .map(|(_, tile)| tile)
                    .zip(master_heights)
                {
                    let geo = Rectangle::new(master_geo.loc, (master_geo.size.w, height).into());
                    tile.set_geometry(geo, animate);
                    master_geo.loc.y += height + inner_gaps;
                }

                let right_heights = {
                    let proportions = right_tiles
                        .iter()
                        .map(|(_, tile)| tile.proportion())
                        .collect::<Vec<_>>();
                    proportion_length(&proportions, right_geo.size.h)
                };
                for (tile, height) in right_tiles
                    .into_iter()
                    .map(|(_, tile)| tile)
                    .zip(right_heights)
                {
                    let geo = Rectangle::new(right_geo.loc, (right_geo.size.w, height).into());
                    tile.set_geometry(geo, animate);
                    right_geo.loc.y += height + inner_gaps;
                }
            }
            WorkspaceLayout::Floating => {}
        }
    }

    /// Start an interactive swap grab.
    ///
    /// Returns [`true`] if the grab was successfully registered.
    pub(super) fn start_interactive_swap(&mut self, window: &Window) -> Option<Tile> {
        let Some(idx) = self.tiles.iter().position(|tile| tile.window() == window) else {
            // Can't find the adequate tile
            return None;
        };

        if window.fullscreen() {
            // Fullscreening should be exclusive.
            assert_eq!(self.fullscreened_window().as_ref(), Some(window));
            window.request_fullscreen(false);
            self.fullscreened_tile_idx = None;
            // Start fading in windows as we grab the fullscreened tile
            self.start_fullscreen_fade_in(None);
        }

        // Reset window state
        window.request_fullscreen(false);
        window.request_maximized(false);

        let tile = self.tiles.remove(idx);
        if idx < self.nmaster {
            self.nmaster = (self.nmaster - 1).max(1);
        }
        self.arrange_tiles(true);
        Some(tile)
    }

    /// Start an interactive resize grab.
    ///
    /// Returns [`true`] if the grab was successfully registered.
    pub fn start_interactive_resize(&mut self, window: &Window, edges: ResizeEdge) -> bool {
        if self.interactive_resize.is_some() {
            // Can't have two interactive resizes at a time.
            return false;
        }

        let Some(tile) = self.tiles.iter().find(|tile| tile.window() == window) else {
            // Can't find the adequate tile
            return false;
        };

        match (window.tiled(), self.current_layout()) {
            (_, WorkspaceLayout::Floating) | (false, _) => (),
            // We only do interactive resizes on floating windows
            (true, _) => return false,
        }

        let loc = tile.visual_location();
        let size = window.size();
        self.interactive_resize = Some(InteractiveResize {
            window: window.clone(),
            initial_window_geometry: Rectangle::new(loc, size),
            edges,
        });

        true
    }

    /// Handle an interactive resize grab motion.
    ///
    /// `delta` is how much the cursor moved from its initial window location.
    ///
    /// Returns [`true`] if the grab was successfully registered.
    pub fn handle_interactive_resize_motion(
        &mut self,
        window: &Window,
        delta: Point<i32, Logical>,
    ) -> bool {
        let Some(interactive_resize) = &self.interactive_resize else {
            return false;
        };

        if interactive_resize.window != *window {
            return false;
        }

        let active_window = self.active_window();
        if Some(window) != active_window.as_ref() {
            return false;
        }

        match (window.tiled(), self.current_layout()) {
            (_, WorkspaceLayout::Floating) | (false, _) => (),
            // We switched from floating to tiled between the motion events
            // Can happen if the user uses a key action bound to toggle-window-floating
            (true, _) => return false,
        }

        let mut new_size = interactive_resize.initial_window_geometry.size;
        let (mut dx, mut dy) = (delta.x, delta.y);
        if interactive_resize.edges.intersects(ResizeEdge::LEFT) {
            // If we are grabbing from the left edge, we are expanding the window from the left.
            // Due to how the coordinate system works, we inverse the delta to achieve this.
            dx = -dx;
        }
        if interactive_resize.edges.intersects(ResizeEdge::TOP) {
            // Same deal if we are gradding from the top.
            dy = -dy;
        }

        if interactive_resize
            .edges
            .intersects(ResizeEdge::LEFT | ResizeEdge::RIGHT)
        {
            new_size.w += dx;
        }

        if interactive_resize
            .edges
            .intersects(ResizeEdge::TOP | ResizeEdge::BOTTOM)
        {
            new_size.h += dy;
        }

        window.request_size(new_size);

        true
    }

    /// Handle an interactive resize grab motion.
    ///
    /// `position` is the cursor position relative to the workspace.
    ///
    /// Returns [`true`] if the grab was successfully registered.
    pub fn handle_interactive_resize_end(
        &mut self,
        window: &Window,
        _: Point<f64, Logical>,
    ) -> bool {
        let Some(interactive_resize) = self.interactive_resize.take() else {
            return false;
        };

        if interactive_resize.window != *window {
            return false;
        }

        true
    }

    /// Returns the current value of the render offset
    pub fn render_offset(&self) -> Option<Point<i32, Logical>> {
        self.render_offset
            .as_ref()
            .map(Animation::value)
            .map(|&[x, y]| Point::from((x, y)))
    }

    /// Start a render offset animation
    pub fn start_render_offset_animation(
        &mut self,
        mut start: Point<i32, Logical>,
        end: Point<i32, Logical>,
        animation_config: &super::AnimationConfig,
    ) {
        if let Some(animation) = self.render_offset.take() {
            let [x, y] = *animation.value();
            start = Point::from((x, y));
        }

        self.render_offset = Some(
            Animation::new(
                [start.x, start.y],
                [end.x, end.y],
                animation_config.duration,
            )
            .with_curve(animation_config.curve),
        );
    }

    /// Advance animations for this [`Workspace`]
    pub fn advance_animations(&mut self, target_presentation_time: Duration) -> bool {
        crate::profile_function!();
        let mut running = false;

        let _ = self.render_offset.take_if(|a| a.is_finished());
        if let Some(animation) = &mut self.render_offset {
            animation.tick(target_presentation_time);
            running = true;
        }

        let _ = self
            .fullscreen_fade_animation
            .take_if(|(_, a)| a.is_finished());
        if let Some((_, animation)) = &mut self.fullscreen_fade_animation {
            animation.tick(target_presentation_time);
            running = true;
        }

        for tile in &mut self.tiles {
            running |= tile.advance_animations(target_presentation_time);
        }

        for closing_tile in &mut self.closing_tiles {
            closing_tile.advance_animations(target_presentation_time);
            running = true;
        }

        running
    }

    /// Start the fullscreen fade out animation.
    fn start_fullscreen_fade_out(&mut self, idx: usize) {
        if let Some(animation_config) = self.config.window_geometry_animation.as_ref() {
            let duration = animation_config.duration / 2;
            let start = self
                .fullscreen_fade_animation
                .take()
                .map(|(_, anim)| *anim.value())
                .unwrap_or(1.0);
            self.fullscreen_fade_animation = Some((
                Some(idx),
                Animation::new(start, 0.0, duration).with_curve(animation_config.curve),
            ));
        }
    }

    /// Start the fullscreen fade in animation.
    fn start_fullscreen_fade_in(&mut self, idx: Option<usize>) {
        if let Some(animation_config) = self.config.window_geometry_animation.as_ref() {
            let duration = animation_config.duration / 2;
            let start = self
                .fullscreen_fade_animation
                .take()
                .map(|(_, anim)| *anim.value())
                .unwrap_or(0.0);
            self.fullscreen_fade_animation = Some((
                idx,
                Animation::new(start, 1., duration).with_curve(animation_config.curve),
            ));
        }
    }

    /// Render all the needed elements of this [`Workspace`].
    ///
    /// If `render_offset` is `Some`, the workspace will use this value instead of the one it's
    /// currently animated with. The current purpose of this is just for screencasting purposes.
    pub fn render<R: FhtRenderer>(
        &self,
        renderer: &mut R,
        scale: i32,
        render_offset: Option<Point<i32, Logical>>,
    ) -> Vec<WorkspaceRenderElement<R>> {
        crate::profile_function!();
        let mut elements = vec![];
        // when fullscreening a window, we apply a decreasing alpha to other tiles in order to make
        // the transition seamless when entering/closing fullscreen
        let (skip_alpha_animation_idx, alpha) = self
            .fullscreen_fade_animation
            .as_ref()
            .map(|(idx, anim)| (*idx, *anim.value()))
            .unwrap_or((None, 1.0));

        let render_offset = render_offset
            .or_else(|| self.render_offset())
            .unwrap_or_default();

        if let Some(fullscreen_idx) = self.fullscreened_tile_idx {
            // Fullscreen gets rendered above all others.
            let tile = &self.tiles[fullscreen_idx];

            let fullscreen_elements = tile
                .render(renderer, scale, 1.0, &self.output, render_offset)
                .map(Into::into);

            if skip_alpha_animation_idx.is_none() {
                return fullscreen_elements.collect();
            }
        }

        // Render closing tiles above the rest
        for closing_tile in self.closing_tiles.iter() {
            let element = closing_tile.render(scale, alpha).into();
            elements.push(element);
        }

        let (ontop_tiles, normal_tiles) = self
            .tiles
            .iter()
            .enumerate()
            // Render the active tile apart, above the rest, but below the closing tiles
            .filter(|(idx, _)| Some(*idx) != self.active_tile_idx)
            .partition::<Vec<_>, _>(|(_, tile)| tile.window().rules().ontop.unwrap_or(false));

        let mut render_tile = |idx, tile: &Tile| {
            let alpha = if Some(idx) == skip_alpha_animation_idx {
                1.0
            } else {
                alpha
            };

            elements.extend(
                tile.render(renderer, scale, alpha, &self.output, render_offset)
                    .map(Into::into),
            );
        };

        // First render ontop tiles.
        for (idx, tile) in ontop_tiles.into_iter() {
            render_tile(idx, tile)
        }

        // Then the active one
        if let Some(active_tile) = self.active_tile() {
            render_tile(self.active_tile_idx.unwrap(), active_tile)
        }

        // Now render others, just fine.
        for (idx, tile) in normal_tiles.into_iter() {
            render_tile(idx, tile)
        }

        elements
    }
}

fht_render_elements! {
    WorkspaceRenderElement<R> => {
        Tile = TileRenderElement<R>,
        ClosingTile = ClosingTileRenderElement,
    }
}

fn calculate_work_area(output: &Output, outer_gaps: i32) -> Rectangle<i32, Logical> {
    let mut work_area = layer_map_for_output(output).non_exclusive_zone();
    work_area.loc += Point::from((outer_gaps, outer_gaps));
    work_area.size -= Size::from((outer_gaps, outer_gaps)).upscale(2);
    work_area
}

/// Proportion a given length with given proportions.
///
/// This function ensures that the the returned lengths' sum is equal to `length`
fn proportion_length(proportions: &[f64], length: i32) -> Vec<i32> {
    let total_proportions: f64 = proportions.iter().sum();
    let lengths = proportions
        .iter()
        .map(|&cfact| (length as f64 * (cfact / total_proportions)).floor() as i32)
        .collect::<Vec<_>>();
    let mut rest = lengths.iter().sum::<i32>() - length;
    lengths
        .into_iter()
        .map(|len| {
            if rest < 0 {
                rest += 1;
                len + 1
            } else if rest > 0 {
                rest -= 1;
                len - 1
            } else {
                len
            }
        })
        .collect()
}<|MERGE_RESOLUTION|>--- conflicted
+++ resolved
@@ -622,13 +622,8 @@
                 }
             }
         };
-<<<<<<< HEAD
-        if self.config.focus_new_windows {
-            self.active_tile_idx = Some(new_idx);
-=======
         if self.config.focus_new_windows && !skip_focus {
             self.active_tile_idx = Some(new_idx)
->>>>>>> 1b257432
         }
 
         self.arrange_tiles(animate);
