use std::cell::RefCell;
use std::collections::{HashMap, HashSet};
use std::sync::{Arc, Mutex};
use std::time::{Duration, Instant};

use anyhow::Context;
use calloop::futures::Scheduler;
use calloop::timer::Timer;
use fht_compositor_config::{
    BlurOverrides, BorderOverrides, DecorationMode, ShadowOverrides, VrrMode,
};
use smithay::backend::renderer::element::utils::select_dmabuf_feedback;
use smithay::backend::renderer::element::{
    default_primary_scanout_output_compare, PrimaryScanoutOutput, RenderElementStates,
};
use smithay::desktop::utils::{
    send_dmabuf_feedback_surface_tree, send_frames_surface_tree,
    surface_presentation_feedback_flags_from_states, surface_primary_scanout_output,
    take_presentation_feedback_surface_tree, under_from_surface_tree,
    update_surface_primary_scanout_output, OutputPresentationFeedback,
};
use smithay::desktop::{layer_map_for_output, LayerSurface, PopupManager, WindowSurfaceType};
use smithay::input::keyboard::{KeyboardHandle, Keysym, XkbConfig};
use smithay::input::pointer::{CursorImageStatus, PointerHandle};
use smithay::input::{Seat, SeatState};
use smithay::output::Output;
use smithay::reexports::calloop::{self, LoopHandle, LoopSignal, RegistrationToken};
use smithay::reexports::input::{self, DeviceCapability, SendEventsMode};
use smithay::reexports::wayland_server::backend::ClientData;
use smithay::reexports::wayland_server::protocol::wl_shm;
use smithay::reexports::wayland_server::protocol::wl_surface::WlSurface;
use smithay::reexports::wayland_server::DisplayHandle;
use smithay::utils::{Clock, IsAlive, Logical, Monotonic, Point, Rectangle};
use smithay::wayland::alpha_modifier::AlphaModifierState;
use smithay::wayland::compositor::{
    with_states, with_surface_tree_downward, CompositorClientState, CompositorState, SurfaceData,
    TraversalAction,
};
use smithay::wayland::content_type::ContentTypeState;
use smithay::wayland::cursor_shape::CursorShapeManagerState;
use smithay::wayland::dmabuf::{DmabufFeedback, DmabufState};
use smithay::wayland::foreign_toplevel_list::ForeignToplevelListState;
use smithay::wayland::fractional_scale::{with_fractional_scale, FractionalScaleManagerState};
use smithay::wayland::idle_inhibit::IdleInhibitManagerState;
use smithay::wayland::idle_notify::IdleNotifierState;
use smithay::wayland::input_method::InputMethodManagerState;
use smithay::wayland::keyboard_shortcuts_inhibit::KeyboardShortcutsInhibitState;
use smithay::wayland::output::OutputManagerState;
use smithay::wayland::pointer_constraints::PointerConstraintsState;
use smithay::wayland::presentation::PresentationState;
use smithay::wayland::relative_pointer::RelativePointerManagerState;
use smithay::wayland::seat::WaylandFocus;
use smithay::wayland::security_context::{SecurityContext, SecurityContextState};
use smithay::wayland::selection::data_device::DataDeviceState;
use smithay::wayland::selection::primary_selection::PrimarySelectionState;
use smithay::wayland::selection::wlr_data_control::DataControlState;
use smithay::wayland::session_lock::SessionLockManagerState;
use smithay::wayland::shell::wlr_layer::{KeyboardInteractivity, Layer, WlrLayerShellState};
use smithay::wayland::shell::xdg::decoration::XdgDecorationState;
use smithay::wayland::shell::xdg::dialog::XdgDialogState;
use smithay::wayland::shell::xdg::XdgShellState;
use smithay::wayland::shm::ShmState;
use smithay::wayland::single_pixel_buffer::SinglePixelBufferState;
use smithay::wayland::tablet_manager::TabletManagerState;
use smithay::wayland::text_input::TextInputManagerState;
use smithay::wayland::viewporter::ViewporterState;
use smithay::wayland::virtual_keyboard::VirtualKeyboardManagerState;
use smithay::wayland::xdg_activation::XdgActivationState;
use smithay::wayland::xdg_foreign::XdgForeignState;

use crate::backend::Backend;
use crate::config::ui as config_ui;
use crate::cursor::CursorThemeManager;
use crate::focus_target::PointerFocusTarget;
use crate::frame_clock::FrameClock;
use crate::handlers::session_lock::LockState;
use crate::layer::MappedLayer;
use crate::output::{self, OutputExt, RedrawState};
#[cfg(feature = "xdg-screencast-portal")]
use crate::portals::screencast::{
    self, CursorMode, ScreencastSession, ScreencastSource, StreamMetadata,
};
use crate::protocols::ext_workspace::{self, ExtWorkspaceManagerState};
use crate::protocols::output_management::{self, OutputManagementManagerState};
use crate::protocols::screencopy::ScreencopyManagerState;
use crate::renderer::blur::EffectsFramebuffers;
use crate::space::{Space, WorkspaceId};
#[cfg(feature = "xdg-screencast-portal")]
use crate::utils::pipewire::{CastId, CastSource, PipeWire, PwToCompositor};
use crate::utils::RectCenterExt;
use crate::window::Window;
use crate::{cli, ipc};

/// State to check when was the last time we did a refresh on a main loop dispatch cycle.
///
/// To avoid flooding the Wayland socket with events, aswell as reducing redundant computation that
/// is done every cycle (notably traversing the [`Space`] and refreshing [`Window`]s), we throttle
/// when we do these expensive operations, yielding a much lower CPU usage.
///
/// This idea comes from cosmic-comp!
#[derive(Clone, Copy, PartialEq, Eq)]
pub enum LastRefresh {
    None,
    At(Instant),
    Scheduled(RegistrationToken),
}

/// The minimum time to wait between each refresh. This number is pretty arbitrary and might be
/// added as a debug option if it causes issues on some systems.
pub const MINIMUM_WAIT_TIME: Duration = Duration::from_millis(75);

pub struct State {
    pub fht: Fht,
    pub backend: Backend,
    pub last_refresh: LastRefresh,
}

impl State {
    pub fn new(
        dh: &DisplayHandle,
        loop_handle: LoopHandle<'static, State>,
        loop_signal: LoopSignal,
        config_path: Option<std::path::PathBuf>,
        ipc_server: Option<ipc::Server>,
        backend: Option<crate::cli::BackendType>,
        _socket_name: String,
    ) -> Self {
        #[allow(unused)]
        let mut fht = Fht::new(dh, loop_handle, loop_signal, ipc_server, config_path);
        #[allow(unused)]
        let backend: crate::backend::Backend = if let Some(backend_type) = backend {
            match backend_type {
                #[cfg(feature = "winit-backend")]
                cli::BackendType::Winit => crate::backend::winit::WinitData::new(&mut fht)
                    .unwrap()
                    .into(),
                #[cfg(feature = "udev-backend")]
                cli::BackendType::Udev => crate::backend::udev::UdevData::new(&mut fht)
                    .unwrap()
                    .into(),
                #[cfg(feature = "headless-backend")]
                cli::BackendType::Headless => {
                    crate::backend::headless::HeadlessData::new(&mut fht).into()
                }
            }
        } else if std::env::var("DISPLAY").is_ok() || std::env::var("WAYLAND_DISPLAY").is_ok() {
            info!("Detected (WAYLAND_)DISPLAY. Running in nested Winit window");
            #[cfg(feature = "winit-backend")]
            {
                crate::backend::winit::WinitData::new(&mut fht)
                    .unwrap()
                    .into()
            }
            #[cfg(not(feature = "winit-backend"))]
            panic!("Winit backend not enabled on this build! Enable the 'winit-backend' feature when building")
        } else {
            info!("Running from TTY, initializing Udev backend");
            #[cfg(feature = "udev-backend")]
            {
                crate::backend::udev::UdevData::new(&mut fht)
                    .unwrap()
                    .into()
            }
            #[cfg(not(feature = "udev-backend"))]
            panic!("Udev backend not enabled on this build! Enable the 'udev-backend' feature when building")
        };

        #[allow(unreachable_code)]
        Self {
            fht,
            backend,
            last_refresh: LastRefresh::None,
        }
    }

    pub fn dispatch(&mut self) -> anyhow::Result<()> {
        crate::profile_function!();

        {
            crate::profile_scope!("flush_clients");
            self.fht
                .display_handle
                .flush_clients()
                .context("Failed to flush_clients!")?;
        }

        // Read LastRefresh doc comment
        match self.last_refresh {
            LastRefresh::Scheduled(_) => (), // wait for a future dispatch call
            LastRefresh::At(instant)
                if Instant::now().duration_since(instant) < MINIMUM_WAIT_TIME =>
            {
                if let Ok(token) = self.fht.loop_handle.insert_source(
                    Timer::from_duration(MINIMUM_WAIT_TIME),
                    |_, (), state| {
                        state.last_refresh = LastRefresh::None;
                        calloop::timer::TimeoutAction::Drop
                    },
                ) {
                    self.last_refresh = LastRefresh::Scheduled(token);
                } else {
                    warn!("Failed to schedule periodic state refresh!");
                    self.fht.refresh();
                }
            }
            _ => {
                // Enough time has passed for us todo an actual refresh
                self.fht.refresh();
                self.last_refresh = LastRefresh::At(Instant::now());
            }
        }

        ext_workspace::refresh(self);
        // Update keyboard and pointer focus **after** making sure there are no lock
        // surfaces in fht.refresh() (or ensuring the pending one gets confirmed)
        self.update_keyboard_focus();
        // Same reasoning as above.
        self.update_pointer_focus();

        {
            crate::profile_scope!("refresh_and_redraw_outputs");
            let mut outputs_to_redraw = vec![];
            let locked = self.fht.is_locked();
            for output in self.fht.space.outputs() {
                let output_state = self.fht.output_state.get_mut(output).unwrap();
                if !locked {
                    // Take away the lock surface
                    output_state.lock_backdrop = None;
                    output_state.lock_surface = None;
                } else {
                    let _ = output_state
                        .lock_surface
                        .take_if(|surface| !surface.alive());
                }

                if output_state.redraw_state.is_queued() {
                    outputs_to_redraw.push(output.clone());
                }
            }

            for output in outputs_to_redraw {
                self.redraw(output);
            }
        }

        Ok(())
    }

    pub fn new_client_state(&self) -> ClientState {
        ClientState {
            compositor: CompositorClientState::default(),
            security_context: None,
        }
    }

    pub fn redraw(&mut self, output: Output) {
        crate::profile_function!();

        // Verify our invariant.
        let output_state = self.fht.output_state.get_mut(&output).unwrap();
        assert!(output_state.redraw_state.is_queued());

        // Advance animations.
        let target_presentation_time = output_state.frame_clock.next_presentation_time();
        let animations_running = {
            crate::profile_scope!("advance_animations");
            let mut ongoing = self.fht.config_ui.advance_animations(
                target_presentation_time,
                !self.fht.config.animations.disable,
            );
            // If we finished animating the config_ui this means its hidden.
            // Clear the output its opened on
            let _ = self.fht.config_ui_output.take_if(|_| !ongoing);

            ongoing |= self
                .fht
                .space
                .advance_animations(target_presentation_time, &output);

            ongoing
        };

        let output_state = self.fht.output_state.get_mut(&output).unwrap();
        output_state.animations_running = animations_running;

        // Then ask the backend to render.
        // if res.is_err() == something wrong happened and we didnt render anything.
        // if res == Ok(true) we rendered and submitted a new buffer
        // if res == Ok(false) we rendered but had no damage to submit
        let res = self
            .backend
            .render(&mut self.fht, &output, target_presentation_time);

        {
            let output_state = self.fht.output_state.get_mut(&output).unwrap();
            if res.is_err() {
                // Update the redraw state on failed render.
                output_state.redraw_state =
                    if let RedrawState::WaitingForEstimatedVblankTimer { token, .. } =
                        output_state.redraw_state
                    {
                        RedrawState::WaitingForEstimatedVblankTimer {
                            token,
                            queued: false,
                        }
                    } else {
                        RedrawState::Idle
                    };
            }
        }

        // Update vrr state after rendering.
        //
        // By now, all the surfaces on the output will have their primary scanout output decided,
        // and the planes should have been assigned and scanned out by now. We can proceed to update
        // VRR state now.
        self.fht.output_update_vrr(&output);

        // Send frame callbacks
        self.fht.send_frames(&output);
    }

    pub fn reload_config(&mut self) {
        crate::profile_function!();

        let (new_config, paths) =
            match fht_compositor_config::load(self.fht.cli_config_path.clone()) {
                Ok((config, paths)) => {
                    self.fht.config_ui.show(
                        config_ui::Content::Reloaded {
                            paths: paths.clone(),
                        },
                        !self.fht.config.animations.disable,
                    );

                    (config, paths)
                }
                Err(err) => {
                    error!(?err, "Failed to load configuration, using default");
                    self.fht.config_ui.show(
                        config_ui::Content::ReloadError { error: err },
                        !self.fht.config.animations.disable,
                    );
                    // Keep the user with the current configuration
                    return;
                }
            };

        let config_watcher = crate::config::init_watcher(paths, &self.fht.loop_handle)
            .inspect_err(|err| warn!(?err, "Failed to start config file watcher"))
            .ok();
        if let Some(watcher) = std::mem::replace(&mut self.fht.config_watcher, config_watcher) {
            watcher.stop(&self.fht.loop_handle);
            // The associated thread will die alone since it will error out (tx.send will fail since
            // the channel does not exist anymore) So there's nothing todo with the
            // join_handle!
        }
        let old_config = Arc::clone(&self.fht.config);
        let config = Arc::new(new_config);

        // Some invariants must be upheld when reloading the configuration
        // If any reloading function errors out, the configuration is not valid

        let keyboard = self.fht.keyboard.clone();
        if let Err(err) = keyboard.set_xkb_config(self, config.input.keyboard.xkb_config()) {
            error!(?err, "Failed to apply configuration");
            return;
        }

        self.fht.space.reload_config(&config);

        self.fht
            .cursor_theme_manager
            .reload_config(config.cursor.clone());

        // If we made it up to here, the configuration must be valid
        self.fht.config = config;

        if old_config.outputs != self.fht.config.outputs || self.fht.has_transient_output_changes {
            self.fht.reload_output_config();
        }

        // These devices are just handles, so cleaning the devices vector and adding them all
        // back should not be an issue. (input device configuration code in inside
        // add_libinput_device function)
        let devices: Vec<_> = self.fht.devices.drain(..).collect();
        for device in devices {
            self.fht.add_libinput_device(device);
        }

        // For layer shell rules, we only recompute them on layer-shell commit. Some layer shells
        // just don't commit (for example your wallpaper). so we must refresh them at least once
        // here.
        self.fht.resolve_rules_for_all_layer_shells();

        // Queue a redraw to ensure everything is up-to-date visually.
        self.fht
            .space
            .outputs()
            .for_each(|o| EffectsFramebuffers::get(o).optimized_blur_dirty = true);
        self.fht.queue_redraw_all();
    }

    #[cfg(feature = "xdg-screencast-portal")]
    pub fn handle_screencast_request(&mut self, req: screencast::Request) {
        match req {
            screencast::Request::StartCast {
                session_handle,
                metadata_sender,
                source,
                cursor_mode,
            } => {
                if let Err(err) = self.start_cast(
                    session_handle.clone(),
                    metadata_sender.clone(),
                    source,
                    cursor_mode,
                ) {
                    error!(
                        session_handle = session_handle.to_string(),
                        ?err,
                        "Failed to start pipewire screencast"
                    );
                    // If we errored out here we didn't send anything back to the portal yet.
                    // Sending None signifies that we got an error, and to drop the session.
                    let _ = metadata_sender.send_blocking(None);
                }
            }
            screencast::Request::StopCast { cast_id } => {
                self.fht.stop_cast(cast_id);
            }
        }
    }

    #[cfg(feature = "xdg-screencast-portal")]
    fn start_cast(
        &mut self,
        session_handle: zvariant::OwnedObjectPath,
        metadata_sender: async_channel::Sender<Option<StreamMetadata>>,
        mut source: ScreencastSource,
        cursor_mode: CursorMode,
    ) -> anyhow::Result<()> {
        crate::profile_function!();
        // We don't support screencasting on X11 since eh, you prob dont need it.

        use smithay::reexports::calloop;

        #[cfg(not(feature = "udev-backend"))]
        {
            anyhow::bail!("ScreenCast is only supported on udev backend");
        }
        #[cfg(feature = "udev-backend")]
        {
            #[allow(irrefutable_let_patterns)]
            let Backend::Udev(ref mut data) = &mut self.backend
            else {
                anyhow::bail!("screencast is only supported on udev")
            };

            let Some(gbm_device) = data.primary_gbm_device() else {
                anyhow::bail!("no primary GBM device")
            };

            let (cast_source, size, refresh, alpha) = match &mut source {
                ScreencastSource::Output { name } => {
                    let Some(output) = self.fht.output_named(name.as_str()) else {
                        anyhow::bail!("invalid output from screencast source");
                    };

                    let mode = output.current_mode().unwrap();
                    let transform = output.current_transform();
                    let size = transform.transform_size(mode.size);
                    let refresh = mode.refresh as u32;
                    (CastSource::Output(output.downgrade()), size, refresh, false)
                }
                ScreencastSource::Workspace {
                    output: output_name,
                    idx,
                } => {
                    let idx = *idx;
                    let Some(output) = self.fht.output_named(output_name.as_str()) else {
                        anyhow::bail!("invalid output from screencast source");
                    };
                    if idx > 8 {
                        anyhow::bail!("invalid workspace index from screencast source");
                    }

                    let mode = output.current_mode().unwrap();
                    let transform = output.current_transform();
                    let size = transform.transform_size(mode.size);
                    let refresh = mode.refresh as u32;
                    (
                        CastSource::Workspace {
                            output: output.downgrade(),
                            index: idx,
                        },
                        size,
                        refresh,
                        false,
                    )
                }
                ScreencastSource::Window { id } => {
                    let mut cast_window = None;
                    for window in self.fht.space.windows() {
                        if window.id() == *id {
                            cast_window = Some(window.clone());
                            break;
                        }
                    }

                    let Some(window) = cast_window else {
                        anyhow::bail!("invalid window from screencast source");
                    };

                    // SAFETY: If a window has a foreign toplevel handle, it is mapped. We remove it
                    // on unmap <=> The window has a WlSurface
                    let output = self
                        .fht
                        .space
                        .output_for_surface(&window.wl_surface().unwrap())
                        .unwrap();
                    let mode = output.current_mode().unwrap();
                    let scale = output.current_scale().integer_scale() as f64;
                    let size = window
                        .bbox_with_popups()
                        .to_physical_precise_round(scale)
                        .size;
                    let refresh = mode.refresh as u32;

                    (CastSource::Window(window.downgrade()), size, refresh, true)
                }
            };

            self.fht.pipewire_initialised.call_once(|| {
                self.fht.pipewire = PipeWire::new(&self.fht.loop_handle)
                    .map_err(|err| warn!(?err, "Failed to initialize PipeWire!"))
                    .ok();
            });

            let Some(pipewire) = self.fht.pipewire.as_mut() else {
                anyhow::bail!("no pipewire")
            };

            let render_formats = self
                .backend
                .with_renderer(|renderer| renderer.egl_context().dmabuf_render_formats().clone())
                .expect("we should be in Udev backend when starting screencast");

            let (to_compositor, from_pw) = calloop::channel::channel();
            let token = self
                .fht
                .loop_handle
                .insert_source(from_pw, |event, (), state| {
                    let calloop::channel::Event::Msg(msg) = event else {
                        return;
                    };
                    match msg {
                        PwToCompositor::Redraw { id, source } => match source {
                            CastSource::Output(weak) => {
                                if let Some(output) = weak.upgrade() {
                                    state.fht.queue_redraw(&output);
                                } else {
                                    warn!(?id, "Received a redraw request for a non-existing output, stopping cast");
                                    state.fht.stop_cast(id);
                                }
                            }

                            // NOTE: For window and workspace screencasts, we don't redraw the output
                            // since they may not forcibly be visible.
                            CastSource::Window(window) => {
                                if window.upgrade().is_none() {
                                    warn!(?id, "Received a redraw request for a closed window, stopping cast");
                                    state.fht.stop_cast(id);
                                }
                            }
                            CastSource::Workspace { output, .. } => {
                                if output.upgrade().is_none() {
                                    warn!(?id, "Received a redraw request for a closed window, stopping cast");
                                    state.fht.stop_cast(id);
                                }
                            }
                        },
                        PwToCompositor::StopCast { id } => {
                            state.fht.stop_cast(id);
                        }
                    }
                })
                .map_err(|err| {
                    anyhow::anyhow!("Failed to insert pipewire channel source: {err:?}")
                })?;

            pipewire.start_cast(
                session_handle,
                cast_source,
                cursor_mode,
                to_compositor,
                token,
                metadata_sender,
                gbm_device,
                &render_formats,
                alpha,
                size,
                refresh,
            )?;

            Ok(())
        }
    }
}

pub struct Fht {
    pub display_handle: DisplayHandle,
    pub loop_handle: LoopHandle<'static, State>,
    pub scheduler: Scheduler<()>,
    pub loop_signal: LoopSignal,
    pub stop: bool,

    pub seat_state: SeatState<State>,
    pub seat: Seat<State>,
    pub keyboard: KeyboardHandle<State>,
    pub pointer: PointerHandle<State>,
    pub clock: Clock<Monotonic>,
    pub suppressed_keys: HashSet<Keysym>,
    // We store both the timer and the keysym used to trigger the key action.
    // When we remove the keysym from suppressed keys we stop it.
    pub repeated_keyaction_timer: Option<(RegistrationToken, Keysym)>,
    // To focus a layer-surface with an OnDemand keyboard exclusivity mode, the user must click
    // on the layer surface. Then, when we update the keyboard focus, we check against the clicked
    // layer surface
    pub focused_on_demand_layer_shell: Option<LayerSurface>,

    pub devices: Vec<input::Device>,

    pub dnd_icon: Option<WlSurface>,
    pub cursor_theme_manager: CursorThemeManager,
    pub space: Space,
    pub unmapped_windows: Vec<UnmappedWindow>,
    pub popups: PopupManager,
    pub root_surfaces: HashMap<WlSurface, WlSurface>,
    pub idle_inhibiting_surfaces: Vec<WlSurface>,
    pub notified_idle_state: bool,
    pub mapped_layer_surfaces: HashMap<LayerSurface, MappedLayer>,
    pub lock_state: LockState,

    pub output_state: HashMap<Output, output::OutputState>,
    // Keep track whether we did some transient output changes.
    //
    // This can happen when you use a tool that interacts with the wlr-output-management protocol.
    // When reloading the config, we want to undo those changes.
    pub has_transient_output_changes: bool,

    pub config: Arc<fht_compositor_config::Config>,
    // Sometimes we might have to change the output config at runtime, so we use this value
    // when updating stuff instead of one guarded by an Arc.
    pub output_config: HashMap<String, fht_compositor_config::Output>,
    pub cli_config_path: Option<std::path::PathBuf>,
    // The config_ui also tracks the last configuration error, if any.
    pub config_ui: config_ui::ConfigUi,
    // Keep track of whether we already opened/drawed a config_ui on one output.
    // so that we don't "warp it" to another output while its displayed.
    //
    // Example: user has three outputs, he is focused on the output number 2, so
    // the config_ui is displayed there, but lets say the user focuses the third
    // output, by compositor drawing logic, the config_ui will go and warp to
    // the third output.
    //
    // We avoid this by checking this variable.
    pub config_ui_output: Option<Output>,
    // We keep the config watcher around in case the configuration file path changes.
    // This will be useful for configuration file imports (when implemented)
    pub config_watcher: Option<crate::config::Watcher>,

    #[cfg(feature = "dbus")]
    pub dbus_connection: Option<zbus::blocking::Connection>,

    #[cfg(feature = "xdg-screencast-portal")]
    pub pipewire_initialised: std::sync::Once,
    #[cfg(feature = "xdg-screencast-portal")]
    pub pipewire: Option<PipeWire>,

    // Inter-process communication.
    //
    // We keep the IPC server and listener state here. But the actual handling is done inside
    // a Generic calloop source.
    pub ipc_server: Option<ipc::Server>,

    pub compositor_state: CompositorState,
    pub data_control_state: DataControlState,
    pub data_device_state: DataDeviceState,
    pub dmabuf_state: DmabufState,
    pub foreign_toplevel_list_state: ForeignToplevelListState,
    pub keyboard_shortcuts_inhibit_state: KeyboardShortcutsInhibitState,
    pub idle_notifier_state: IdleNotifierState<State>,
    pub layer_shell_state: WlrLayerShellState,
    pub output_management_manager_state: OutputManagementManagerState,
    pub primary_selection_state: PrimarySelectionState,
    pub session_lock_manager_state: SessionLockManagerState,
    pub shm_state: ShmState,
    pub xdg_activation_state: XdgActivationState,
    pub xdg_shell_state: XdgShellState,
    pub xdg_foreign_state: XdgForeignState,
<<<<<<< HEAD
    pub ext_workspace_manager_state: ExtWorkspaceManagerState,
=======

    pub current_swipe_fingers: Option<u32>,
    pub gesture_action_executed: bool,
>>>>>>> 6f04484d
}

impl Fht {
    pub fn new(
        dh: &DisplayHandle,
        loop_handle: LoopHandle<'static, State>,
        loop_signal: LoopSignal,
        ipc_server: Option<ipc::Server>,
        config_path: Option<std::path::PathBuf>,
    ) -> Self {
        let (executor, scheduler) =
            calloop::futures::executor().expect("Failed to create scheduler");
        loop_handle
            .insert_source(executor, |_, _, _| {
                // This executor only lives to drive futures, we don't really care about the output.
            })
            .unwrap();

        let mut config_ui = config_ui::ConfigUi::new();
        let (config, paths) = match fht_compositor_config::load(config_path.clone()) {
            Ok((config, paths)) => (config, paths),
            Err(err) => {
                error!(?err, "Failed to load configuration, using default");
                // NOTE: By default we enable animationns, justifying animate = true
                config_ui.show(config_ui::Content::ReloadError { error: err }, true);
                (
                    Default::default(),
                    vec![
                        // We still track the user-provided config path (or the default one)
                        // so that if the user changed and reloaded the config path, we can pick it
                        // up.
                        config_path
                            .clone()
                            .unwrap_or_else(fht_compositor_config::config_path),
                    ],
                )
            }
        };
        let output_config = config.outputs.clone();

        let config_watcher = crate::config::init_watcher(paths, &loop_handle)
            .inspect_err(|err| warn!(?err, "Failed to start config file watcher"))
            .ok();

        let clock = Clock::<Monotonic>::new();

        let compositor_state = CompositorState::new_v6::<State>(dh);
        let primary_selection_state = PrimarySelectionState::new::<State>(dh);
        let data_control_state =
            DataControlState::new::<State, _>(dh, Some(&primary_selection_state), |_| true);
        let data_device_state = DataDeviceState::new::<State>(dh);
        let idle_notifier_state = IdleNotifierState::new(dh, loop_handle.clone());
        let foreign_toplevel_list_state = ForeignToplevelListState::new::<State>(dh);
        let dmabuf_state = DmabufState::new();
        let layer_shell_state = WlrLayerShellState::new::<State>(dh);
        let output_management_manager_state =
            OutputManagementManagerState::new::<State, _>(dh, |client| {
                // Only privileded clients
                client
                    .get_data::<ClientState>()
                    .is_none_or(|data| data.security_context.is_none())
            });
        let shm_state =
            ShmState::new::<State>(dh, vec![wl_shm::Format::Xbgr8888, wl_shm::Format::Abgr8888]);
        let session_lock_manager_state = SessionLockManagerState::new::<State, _>(dh, |client| {
            // From: https://wayland.app/protocols/security-context-v1
            // "Compositors should forbid nesting multiple security contexts"
            client
                .get_data::<ClientState>()
                .is_none_or(|data| data.security_context.is_none())
        });
        let xdg_activation_state = XdgActivationState::new::<State>(dh);
        let xdg_shell_state = XdgShellState::new::<State>(dh);
        let xdg_foreign_state = XdgForeignState::new::<State>(dh);
        let ext_workspace_manager_state = ExtWorkspaceManagerState::new::<State, _>(dh, |client| {
            // Only allow clients that aren't running inside a SC
            client
                .get_data::<ClientState>()
                .is_none_or(|data| data.security_context.is_none())
        });
        ContentTypeState::new::<State>(dh);
        CursorShapeManagerState::new::<State>(dh);
        TextInputManagerState::new::<State>(dh);
        InputMethodManagerState::new::<State, _>(dh, |_| true);
        IdleInhibitManagerState::new::<State>(dh);
        VirtualKeyboardManagerState::new::<State, _>(dh, |_| true);
        PointerConstraintsState::new::<State>(dh);
        TabletManagerState::new::<State>(dh);
        SecurityContextState::new::<State, _>(dh, |client| {
            // From: https://wayland.app/protocols/security-context-v1
            // "Compositors should forbid nesting multiple security contexts"
            client
                .get_data::<ClientState>()
                .is_none_or(|data| data.security_context.is_none())
        });
        ScreencopyManagerState::new::<State, _>(dh, |client| {
            // Same idea as security context state.
            client
                .get_data::<ClientState>()
                .is_none_or(|data| data.security_context.is_none())
        });
        XdgDialogState::new::<State>(dh);
        XdgDecorationState::new::<State>(dh);
        FractionalScaleManagerState::new::<State>(dh);
        OutputManagerState::new_with_xdg_output::<State>(dh);
        PresentationState::new::<State>(dh, clock.id() as u32);
        ViewporterState::new::<State>(dh);
        SinglePixelBufferState::new::<State>(dh);
        AlphaModifierState::new::<State>(dh);
        RelativePointerManagerState::new::<State>(dh);

        // Initialize a seat and immediatly attach a keyboard and pointer to it.
        // If clients try to connect and do not find any of them they will try to initialize them
        // themselves and chaos will endure.
        let mut seat_state = SeatState::new();
        let mut seat = seat_state.new_wl_seat(dh, "seat0");

        // Dont let the user crash the compositor with invalid config
        let keyboard_config = &config.input.keyboard;
        let res = seat.add_keyboard(
            keyboard_config.xkb_config(),
            keyboard_config.repeat_delay.get() as i32,
            keyboard_config.repeat_rate.get(),
        );
        let keyboard = match res {
            Ok(k) => k,
            Err(err) => {
                error!(
                    ?err,
                    "Failed to add keyboard with user xkb config! Falling back to defaults"
                );
                seat.add_keyboard(
                    XkbConfig::default(),
                    keyboard_config.repeat_delay.get() as i32,
                    keyboard_config.repeat_rate.get(),
                )
                .expect("The keyboard is not keyboarding")
            }
        };
        let pointer = seat.add_pointer();
        let cursor_theme_manager = CursorThemeManager::new(config.cursor.clone());
        let keyboard_shortcuts_inhibit_state = KeyboardShortcutsInhibitState::new::<State>(dh);

        #[cfg(feature = "dbus")]
        let dbus_connection = {
            zbus::blocking::Connection::session()
                .and_then(|cnx| {
                    cnx.request_name("fht.desktop.Compositor")?;
                    Ok(cnx)
                })
                .inspect_err(|err| error!(?err, "Failed to connect to session D-Bus"))
                .ok()
        };

        let space = Space::new(&config);

        Self {
            display_handle: dh.clone(),
            loop_handle,
            scheduler,

            loop_signal,
            stop: false,

            clock,
            suppressed_keys: HashSet::new(),
            repeated_keyaction_timer: None,
            seat,
            devices: vec![],
            seat_state,
            keyboard,
            pointer,
            mapped_layer_surfaces: HashMap::new(),
            lock_state: LockState::Unlocked,
            focused_on_demand_layer_shell: None,

            dnd_icon: None,
            cursor_theme_manager,
            space,
            unmapped_windows: vec![],
            popups: PopupManager::default(),
            root_surfaces: HashMap::default(),
            idle_inhibiting_surfaces: Vec::new(),
            notified_idle_state: false,

            output_state: HashMap::new(),
            has_transient_output_changes: false,

            config: Arc::new(config),
            output_config,
            cli_config_path: config_path,
            config_ui,
            config_ui_output: None,
            config_watcher,

            #[cfg(feature = "dbus")]
            dbus_connection,

            #[cfg(feature = "xdg-screencast-portal")]
            pipewire_initialised: std::sync::Once::new(),
            #[cfg(feature = "xdg-screencast-portal")]
            pipewire: None,

            ipc_server,

            compositor_state,
            data_control_state,
            data_device_state,
            dmabuf_state,
            foreign_toplevel_list_state,
            keyboard_shortcuts_inhibit_state,
            idle_notifier_state,
            layer_shell_state,
            output_management_manager_state,
            primary_selection_state,
            shm_state,
            session_lock_manager_state,
            xdg_activation_state,
            xdg_shell_state,
            xdg_foreign_state,
<<<<<<< HEAD
            ext_workspace_manager_state,
=======

            current_swipe_fingers: None,
            gesture_action_executed: false,
>>>>>>> 6f04484d
        }
    }

    fn refresh(&mut self) {
        crate::profile_function!();
        self.resolve_rules_for_all_windows_if_needed();
        self.refresh_idle_inhibit();
        // We space out calls to idle-notify by each refresh call.
        self.notified_idle_state = false;

        self.lock_state = match std::mem::take(&mut self.lock_state) {
            // Switch from pending to locked when we finished drawing a backdrop at least once.
            LockState::Pending(locker)
                if self.space.outputs().all(|output| {
                    self.output_state
                        .get(output)
                        .unwrap()
                        .lock_backdrop
                        .is_some()
                }) =>
            {
                locker.lock();
                LockState::Locked
            }
            state => state,
        };

        // Periodic cleanup, nothing special.
        self.space.refresh();
        self.popups.cleanup();
        // We do this after everything to make sure we send accurate state.
        self.refresh_ipc_space();
        self.refresh_ipc_workspaces();
        self.refresh_ipc_windows();
    }

    pub fn add_output(
        &mut self,
        output: Output,
        refresh_interval: Option<Duration>,
        vrr_enabled: Option<VrrMode>,
    ) {
        assert!(
            !self.space.has_output(&output),
            "Tried to add an output twice!"
        );

        info!(name = output.name(), "Adding new output");
        self.space.add_output(output.clone());

        let state = output::OutputState {
            redraw_state: output::RedrawState::Idle,
            frame_clock: FrameClock::new(
                refresh_interval,
                // If on-demand leave it off, backend state will enable it eventually.
                vrr_enabled.is_some_and(|mode| mode == VrrMode::On),
            ),
            animations_running: false,
            current_frame_sequence: 0u32,
            pending_screencopies: vec![],
            screencopy_damage_tracker: None,
            debug_damage_tracker: None,
            lock_surface: None,
            lock_backdrop: None,
        };
        self.output_state.insert(output.clone(), state);

        // Focus output now.
        if self.config.general.cursor_warps {
            let center = output.geometry().center();
            self.loop_handle.insert_idle(move |state| {
                state.move_pointer(center.to_f64());
            });
        }
        self.space.set_active_output(&output);

        // wlr-output-management
        self.output_management_manager_state
            .add_head::<State>(&output, vrr_enabled);
        self.loop_handle
            .insert_idle(|state| output_management::update(state));

        self.arrange_outputs(Some(output));
    }

    pub fn remove_output(&mut self, output: &Output) {
        info!(name = output.name(), "Removing output");
        self.space.remove_output(output);
        self.arrange_outputs(None);
        // wlr-output-management
        self.output_management_manager_state.remove_head(output);
        self.loop_handle
            .insert_idle(|state| output_management::update(state));

        // Cleanly close [`LayerSurface`] instead of letting them know their demise after noticing
        // the output is gone.
        for layer in layer_map_for_output(output).layers() {
            layer.layer_surface().send_close()
        }
    }

    pub fn focus_output(&mut self, output: &Output) {
        if let Some(window) = self.space.set_active_output(output) {
            self.loop_handle.insert_idle(move |state| {
                state.set_keyboard_focus(Some(window));
            });

            if self.config.general.cursor_warps {
                let center = output.geometry().center();
                self.loop_handle.insert_idle(move |state| {
                    state.move_pointer(center.to_f64());
                });
            }
        }
    }

    pub fn output_resized(&mut self, output: &Output) {
        crate::profile_function!();

        layer_map_for_output(output).arrange();
        self.space
            .output_resized(output, !self.config.animations.disable);

        #[cfg(feature = "xdg-screencast-portal")]
        {
            // Even though casts should automatically resize, inform the cast stream sooner so that
            // we dont have to some frames to run ensure size in the draw iteration
            if let Some(pipewire) = self.pipewire.as_mut() {
                let cast_source = CastSource::Output(output.downgrade());
                let transform = output.current_transform();
                let size = transform.transform_size(output.current_mode().unwrap().size);

                pipewire
                    .casts
                    .iter_mut()
                    .filter(|cast| *cast.source() == cast_source)
                    .for_each(|cast| {
                        let _ = cast.ensure_size(size);
                    });
            }
        }

        let output_state = self.output_state.get_mut(output).unwrap();
        let _ = output_state.debug_damage_tracker.take();

        if let Some(lock_surface) = output_state.lock_surface.as_ref() {
            // Resize lock surface to make sure it always covers up everything
            lock_surface.with_pending_state(|state| {
                let size = output.geometry().size;
                state.size = Some((size.w as _, size.h as _).into());
            });
            lock_surface.send_configure();
        }

        if let Some(buffer) = &mut output_state.lock_backdrop {
            // Resize lock backdrop to make sure it always covers up everything
            buffer.resize(output.geometry().size);
        }

        let output2 = output.clone();
        self.loop_handle.insert_idle(move |state| {
            state.backend.with_renderer(|renderer| {
                if let Err(err) = EffectsFramebuffers::update_for_output(&output2, renderer) {
                    error!(?err, "Failed to update output effects framebuffers")
                }
            });
        });

        self.queue_redraw(output);
    }

    pub fn reload_output_config(&mut self) {
        // We only care about the outputs that have associated configuration
        //
        // NOTE: Maybe we should 'undo' the configuration of outputs that had a configuration set
        // but got their config removed after? If so, to **what** should we revert it?
        for (output, config) in self
            .space
            .outputs()
            .map(|output| (output, self.output_config.get(&output.name())))
        {
            // NOTE: for winit backend the transform must stay on Flipped180.
            let new_transform = (output.name().as_str() != "winit")
                .then(|| config.as_ref().and_then(|cfg| cfg.transform))
                .flatten()
                .map(Into::into)
                .unwrap_or(smithay::utils::Transform::Normal);
            let new_scale = config
                .as_ref()
                .and_then(|cfg| Some(smithay::output::Scale::Integer(cfg.scale?.clamp(1, 10))))
                .unwrap_or(smithay::output::Scale::Integer(1));

            output.change_current_state(None, Some(new_transform), Some(new_scale), None);
        }

        // If we had previous output changes, we force re-apply all config.
        let force = self.has_transient_output_changes;
        let outputs = self.space.outputs().cloned().collect::<Vec<_>>();
        outputs.iter().for_each(|o| self.output_resized(o));
        self.loop_handle.insert_idle(move |state| {
            #[cfg(feature = "udev-backend")]
            #[allow(irrefutable_let_patterns)]
            if let Backend::Udev(udev) = &mut state.backend {
                udev.reload_output_configuration(&mut state.fht, force);
            }
            state.fht.arrange_outputs(None);
        });

        // By now we would have applied everything aligned to our config.
        self.has_transient_output_changes = false;

        // We don't have todo this since it should be done with State::reload_config
        // self.queue_redraw_all();
    }

    pub fn arrange_outputs(&mut self, new_output: Option<Output>) {
        crate::profile_function!();
        let mut outputs = self
            .space
            .outputs()
            .cloned()
            .map(|o| {
                let current_pos = Some(o.current_location());
                let config_pos = self
                    .config
                    .outputs
                    .get(&o.name())
                    .and_then(|c| c.position)
                    .map(Into::into);
                (o, current_pos, config_pos)
            })
            .collect::<Vec<_>>();
        if let Some(new_output) = &new_output {
            // new output has no initial position!
            if let Some((_, pos, _)) = outputs.iter_mut().find(|(o, _, _)| o == new_output) {
                *pos = None;
            }
        }
        // When we arrange outputs, we must take into consideration the fact that the backend (udev)
        // might make them appear differently since nothing ensures connector order, this is why
        // we order the outputs by their name.
        outputs.sort_unstable_by_key(|(o, _, _)| o.name());
        // First arrange the outputs with an explicit config.
        outputs.sort_unstable_by_key(|(_, _, pos)| pos.is_none());

        let mut arranged_outputs = vec![];
        for (output, current_pos, config_pos) in outputs {
            let size = output.geometry().size;
            let new_pos = config_pos
                .filter(|&target_pos| {
                    let target_geo = Rectangle::new(target_pos, size);
                    // if we have overlap, this position is not good, simple as that.
                    if let Some(overlap) = arranged_outputs
                        .iter()
                        .map(OutputExt::geometry)
                        .find(|geo| geo.overlaps(target_geo))
                    {
                        warn!(
                            "Output {} at {:?} with size {:?} \
                        overlaps an existing output at {:?} with size {:?}! \
                        Using fallback location",
                            output.name(),
                            (target_geo.loc.x, target_geo.loc.y),
                            (target_geo.size.w, target_geo.size.h),
                            (overlap.loc.x, overlap.loc.y),
                            (overlap.size.w, overlap.size.h),
                        );

                        false
                    } else {
                        true
                    }
                })
                .unwrap_or_else(|| {
                    let x_loc = arranged_outputs
                        .iter()
                        .map(OutputExt::geometry)
                        .map(|geo| geo.loc.x + geo.size.w)
                        .max()
                        .unwrap_or(0);
                    Point::from((x_loc, 0))
                });

            if Some(new_pos) != current_pos {
                output.change_current_state(None, None, None, Some(new_pos));
                self.queue_redraw(&output);
            }

            arranged_outputs.push(output);
        }
    }

    pub fn output_update_vrr(&mut self, output: &Output) {
        crate::profile_function!();
        let name = output.name();
        let Some(config) = self.output_config.get(&name) else {
            return; // no config, VRR disabled by default.
        };

        let new_state = match config.vrr {
            fht_compositor_config::VrrMode::OnDemand => {
                // We only enable VRR when there's a window scanned out to the prmiary plane
                // with the vrr rule enabled.
                self.space.windows_on_output(output).any(|window| {
                    if window.rules().vrr != Some(true) {
                        return false;
                    }

                    // FIXME: Should we check for subsurfaces too?
                    let wl_surface = window.wl_surface().unwrap();
                    with_states(&wl_surface, |states| {
                        surface_primary_scanout_output(&wl_surface, states).as_ref() == Some(output)
                    })
                })
            }
            _ => return, // Not ondemand, keep it as-is.
        };

        let output = output.clone();
        self.loop_handle.insert_idle(move |state| {
            _ = state
                .backend
                .update_output_vrr(&mut state.fht, &output, new_state);
        });
    }

    pub fn output_named(&self, name: &str) -> Option<Output> {
        if name == "active" {
            Some(self.space.active_output().clone())
        } else {
            self.space.outputs().find(|o| o.name() == name).cloned()
        }
    }

    pub fn queue_redraw(&mut self, output: &Output) {
        let state = self.output_state.get_mut(output).unwrap();
        state.redraw_state.queue();
    }

    pub fn queue_redraw_all(&mut self) {
        for output in self.space.outputs() {
            let state = self.output_state.get_mut(output).unwrap();
            state.redraw_state.queue();
        }
    }

    /// Get the [`PointerFocusTarget`] under a given point and its location in global coordinate
    /// space. We transform elements location from local to global space based on output
    /// location and their position inside the output.
    ///
    /// A focus target is the surface that should get active pointer focus.
    pub fn focus_target_under(
        &self,
        point: Point<f64, Logical>,
    ) -> Option<(PointerFocusTarget, Point<f64, Logical>)> {
        let output = self.space.active_output();
        let output_loc = output.current_location();
        let point_in_output = point - output_loc.to_f64();
        let layer_map = layer_map_for_output(output);

        // If we have a lock surface, return it immediatly
        {
            let output_state = self.output_state.get(output).unwrap();
            if let Some(lock_surface) = &output_state.lock_surface {
                // NOTE: Lock surface is always position at (0,0)
                if let Some((surface, surface_loc)) = under_from_surface_tree(
                    lock_surface.wl_surface(),
                    point_in_output,
                    Point::default(),
                    WindowSurfaceType::ALL,
                ) {
                    return Some((
                        PointerFocusTarget::WlSurface(surface),
                        (surface_loc + output_loc).to_f64(),
                    ));
                }
            }
        }

        let layer_under = |layer| {
            layer_map
                .layer_under(layer, point_in_output)
                .and_then(|layer| {
                    let layer_loc = layer_map.layer_geometry(layer).unwrap().loc;
                    layer
                        .surface_under(point_in_output - layer_loc.to_f64(), WindowSurfaceType::ALL)
                        .map(|(surface, surface_loc)| {
                            if surface == *layer.wl_surface() {
                                // Used in handling on-demand layer-shell focus
                                (
                                    PointerFocusTarget::LayerSurface(layer.clone()),
                                    (output_loc + layer_loc).to_f64(),
                                )
                            } else {
                                (
                                    PointerFocusTarget::WlSurface(surface),
                                    (surface_loc + output_loc + layer_loc).to_f64(),
                                )
                            }
                        })
                })
        };

        let window_under = |fullscreen| {
            let maybe_window = if fullscreen {
                self.space.fullscreened_window_under(point)
            } else {
                self.space.window_under(point)
            };

            maybe_window.and_then(|(window, window_loc)| {
                let window_wl_surface = window.wl_surface().unwrap();
                window
                    .surface_under(
                        point_in_output - window_loc.to_f64(),
                        WindowSurfaceType::ALL,
                    )
                    .map(|(surface, surface_loc)| {
                        if surface == *window_wl_surface {
                            // Use the window immediatly when we are the toplevel surface.
                            // PointerFocusTarget::Window to proceed (namely
                            // State::process_mouse_action).
                            (
                                PointerFocusTarget::Window(window.clone()),
                                (window_loc + output_loc).to_f64(),
                            )
                        } else {
                            (
                                PointerFocusTarget::from(surface),
                                (surface_loc + window_loc + output_loc).to_f64(),
                            )
                        }
                    })
            })
        };

        // We must keep these in accordance with rendering order, otherwise there will be
        // inconsistencies with how rendering is done and how input is handled.
        layer_under(Layer::Overlay)
            .or_else(|| window_under(true))
            .or_else(|| layer_under(Layer::Top))
            .or_else(|| window_under(false))
            .or_else(|| layer_under(Layer::Bottom))
            .or_else(|| layer_under(Layer::Background))
    }

    /// Focus the given layer surface if its keyboard interactivity is set to
    /// [`KeyboardInteractivity::OnDemand`], and returns whether it focused it or not
    pub fn set_on_demand_layer_shell_focus(&mut self, layer: Option<&LayerSurface>) {
        if let Some(layer) = layer {
            if layer.cached_state().keyboard_interactivity == KeyboardInteractivity::OnDemand {
                if self.focused_on_demand_layer_shell.as_ref() != Some(layer) {
                    self.focused_on_demand_layer_shell = Some(layer.clone());
                    self.queue_redraw_all(); // FIXME: Granular with layer output
                    return;
                }
            }
        }

        // A layer-shell with keyboard interacitivty set to something else got clicked,
        // remove the select one if any
        if layer.is_some() {
            self.focused_on_demand_layer_shell = None;
            self.queue_redraw_all();
        }
    }

    pub fn visible_output_for_surface(&self, surface: &WlSurface) -> Option<&Output> {
        for output in self.space.outputs() {
            // Lock surface and layer shells take priority.
            let output_state = self.output_state.get(output).unwrap();
            if output_state
                .lock_surface
                .as_ref()
                .is_some_and(|lock_surface| lock_surface.wl_surface() == surface)
            {
                return Some(output);
            }

            let layer_map = layer_map_for_output(output);
            if layer_map
                .layer_for_surface(surface, WindowSurfaceType::ALL)
                .is_some()
            {
                return Some(output);
            }
        }

        self.space.output_for_surface(surface)
    }

    pub fn send_frames(&self, output: &Output) {
        crate::profile_function!();
        let time = self.clock.now();
        let throttle = Some(Duration::from_secs(1));
        let output_state = self.output_state.get(output).unwrap();
        let sequence = output_state.current_frame_sequence;

        let should_send_frames = |surface: &WlSurface, states: &SurfaceData| {
            should_send_frames(output, sequence, surface, states)
        };

        if let Some(lock_surface) = output_state.lock_surface.as_ref() {
            send_frames_surface_tree(
                lock_surface.wl_surface(),
                output,
                time,
                throttle,
                should_send_frames,
            );
        }

        if let CursorImageStatus::Surface(surface) = self.cursor_theme_manager.image_status() {
            send_frames_surface_tree(surface, output, time, throttle, should_send_frames);
        }

        if let Some(surface) = &self.dnd_icon {
            send_frames_surface_tree(surface, output, time, throttle, should_send_frames);
        }

        for window in self.space.visible_windows_for_output(output) {
            window.send_frame(output, time, throttle, should_send_frames);
        }

        let map = layer_map_for_output(output);
        for layer_surface in map.layers() {
            layer_surface.send_frame(output, time, throttle, should_send_frames);
        }
    }

    pub fn update_primary_scanout_output(
        &self,
        output: &Output,
        render_element_states: &RenderElementStates,
    ) {
        crate::profile_function!();
        let output_state = self.output_state.get(output).unwrap();
        if let Some(lock_surface) = output_state.lock_surface.as_ref() {
            with_surface_tree_downward(
                lock_surface.wl_surface(),
                (),
                |_, _, _| TraversalAction::DoChildren(()),
                |surface, states, _| {
                    update_surface_primary_scanout_output(
                        surface,
                        output,
                        states,
                        render_element_states,
                        default_primary_scanout_output_compare,
                    );
                },
                |_, _, _| true,
            );
        }

        if let CursorImageStatus::Surface(surface) = self.cursor_theme_manager.image_status() {
            with_surface_tree_downward(
                surface,
                (),
                |_, _, _| TraversalAction::DoChildren(()),
                |surface, states, _| {
                    update_surface_primary_scanout_output(
                        surface,
                        output,
                        states,
                        render_element_states,
                        default_primary_scanout_output_compare,
                    );
                },
                |_, _, _| true,
            );
        }

        if let Some(surface) = &self.dnd_icon {
            with_surface_tree_downward(
                surface,
                (),
                |_, _, _| TraversalAction::DoChildren(()),
                |surface, states, _| {
                    update_surface_primary_scanout_output(
                        surface,
                        output,
                        states,
                        render_element_states,
                        default_primary_scanout_output_compare,
                    );
                },
                |_, _, _| true,
            );
        }

        // Both windows and layer surfaces can only be drawn on a single output at a time, so there
        // no need to update all the windows of the output.

        for window in self.space.visible_windows_for_output(output) {
            let offscreen_id = window.offscreen_element_id();
            window.with_surfaces(|surface, surface_data| {
                // We do the work of update_surface_primary_scanout_output, but use our own
                // offscreen Id if needed.
                surface_data
                    .data_map
                    .insert_if_missing_threadsafe(Mutex::<PrimaryScanoutOutput>::default);
                let surface_primary_scanout_output = surface_data
                    .data_map
                    .get::<Mutex<PrimaryScanoutOutput>>()
                    .unwrap();
                let id = offscreen_id.clone().unwrap_or_else(|| surface.into());
                let primary_scanout_output = surface_primary_scanout_output
                    .lock()
                    .unwrap()
                    .update_from_render_element_states(
                        id,
                        output,
                        render_element_states,
                        default_primary_scanout_output_compare,
                    );

                if let Some(output) = primary_scanout_output {
                    with_fractional_scale(surface_data, |fraction_scale| {
                        fraction_scale
                            .set_preferred_scale(output.current_scale().fractional_scale());
                    });
                }
            });
        }

        for surface in layer_map_for_output(output).layers() {
            surface.with_surfaces(|surface, states| {
                let primary_scanout_output = update_surface_primary_scanout_output(
                    surface,
                    output,
                    states,
                    render_element_states,
                    // Layer surfaces are shown only on one output at a time.
                    |_, _, output, _| output,
                );

                if let Some(output) = primary_scanout_output {
                    with_fractional_scale(states, |fraction_scale| {
                        fraction_scale
                            .set_preferred_scale(output.current_scale().fractional_scale());
                    });
                }
            });
        }
    }

    pub fn send_dmabuf_feedbacks(
        &self,
        output: &Output,
        feedback: &SurfaceDmabufFeedback,
        render_element_states: &RenderElementStates,
    ) {
        crate::profile_function!();
        let output_state = self.output_state.get(output).unwrap();
        if let Some(lock_surface) = output_state.lock_surface.as_ref() {
            send_dmabuf_feedback_surface_tree(
                lock_surface.wl_surface(),
                output,
                surface_primary_scanout_output,
                |surface, _| {
                    select_dmabuf_feedback(
                        surface,
                        render_element_states,
                        &feedback.render_feedback,
                        &feedback.scanout_feedback,
                    )
                },
            );
        }

        if let Some(surface) = &self.dnd_icon {
            send_dmabuf_feedback_surface_tree(
                surface,
                output,
                surface_primary_scanout_output,
                |surface, _| {
                    select_dmabuf_feedback(
                        surface,
                        render_element_states,
                        &feedback.render_feedback,
                        &feedback.scanout_feedback,
                    )
                },
            );
        }

        if let CursorImageStatus::Surface(surface) = self.cursor_theme_manager.image_status() {
            send_dmabuf_feedback_surface_tree(
                surface,
                output,
                surface_primary_scanout_output,
                |surface, _| {
                    select_dmabuf_feedback(
                        surface,
                        render_element_states,
                        &feedback.render_feedback,
                        &feedback.scanout_feedback,
                    )
                },
            );
        }

        for window in self.space.visible_windows_for_output(output) {
            window.send_dmabuf_feedback(
                output,
                |_, _| Some(output.clone()),
                |surface, _| {
                    select_dmabuf_feedback(
                        surface,
                        render_element_states,
                        &feedback.render_feedback,
                        &feedback.scanout_feedback,
                    )
                },
            );
        }

        for surface in layer_map_for_output(output).layers() {
            surface.send_dmabuf_feedback(
                output,
                |_, _| Some(output.clone()),
                |surface, _| {
                    select_dmabuf_feedback(
                        surface,
                        render_element_states,
                        &feedback.render_feedback,
                        &feedback.scanout_feedback,
                    )
                },
            );
        }
    }

    pub fn take_presentation_feedback(
        &self,
        output: &Output,
        render_element_states: &RenderElementStates,
    ) -> OutputPresentationFeedback {
        crate::profile_function!();
        let mut output_presentation_feedback = OutputPresentationFeedback::new(output);
        let output_state = self.output_state.get(output).unwrap();

        if let Some(lock_surface) = output_state.lock_surface.as_ref() {
            take_presentation_feedback_surface_tree(
                lock_surface.wl_surface(),
                &mut output_presentation_feedback,
                surface_primary_scanout_output,
                |surface, _| {
                    surface_presentation_feedback_flags_from_states(surface, render_element_states)
                },
            );
        }

        if let CursorImageStatus::Surface(surface) = self.cursor_theme_manager.image_status() {
            take_presentation_feedback_surface_tree(
                surface,
                &mut output_presentation_feedback,
                surface_primary_scanout_output,
                |surface, _| {
                    surface_presentation_feedback_flags_from_states(surface, render_element_states)
                },
            );
        }

        if let Some(surface) = &self.dnd_icon {
            take_presentation_feedback_surface_tree(
                surface,
                &mut output_presentation_feedback,
                surface_primary_scanout_output,
                |surface, _| {
                    surface_presentation_feedback_flags_from_states(surface, render_element_states)
                },
            );
        }

        for window in self.space.visible_windows_for_output(output) {
            window.take_presentation_feedback(
                &mut output_presentation_feedback,
                surface_primary_scanout_output,
                |surface, _| {
                    surface_presentation_feedback_flags_from_states(surface, render_element_states)
                },
            )
        }

        let map = layer_map_for_output(output);
        for layer_surface in map.layers() {
            layer_surface.take_presentation_feedback(
                &mut output_presentation_feedback,
                surface_primary_scanout_output,
                |surface, _| {
                    surface_presentation_feedback_flags_from_states(surface, render_element_states)
                },
            );
        }

        output_presentation_feedback
    }

    pub fn resolve_rules_for_window(&self, window: &Window) {
        crate::profile_function!();
        for monitor in self.space.monitors() {
            let output_name = monitor.output().name();
            for (ws_idx, workspace) in monitor.workspaces().enumerate() {
                let focused_idx = workspace.active_tile_idx();
                for (window_idx, other_window) in workspace.windows().enumerate() {
                    if window == other_window {
                        let rules = ResolvedWindowRules::resolve(
                            window,
                            &self.config.rules,
                            &output_name,
                            ws_idx,
                            focused_idx.is_some_and(|idx| idx == window_idx),
                        );
                        window.set_rules(rules);

                        return;
                    }
                }
            }
        }
    }

    pub fn refresh_idle_inhibit(&mut self) {
        self.idle_inhibiting_surfaces.retain(|s| s.alive());
        let is_inhibited = self.idle_inhibiting_surfaces.iter().any(|surface| {
            with_states(surface, |states| {
                // only inhibit if its scanned out
                surface_primary_scanout_output(surface, states).is_some()
            })
        });
        self.idle_notifier_state.set_is_inhibited(is_inhibited);
    }

    pub fn resolve_rules_for_all_windows_if_needed(&self) {
        crate::profile_function!();
        for monitor in self.space.monitors() {
            let output_name = monitor.output().name();
            for (ws_idx, workspace) in monitor.workspaces().enumerate() {
                let Some(focused_idx) = workspace.active_tile_idx() else {
                    continue; // No windows on the workspace, do not bother.
                };
                for (window_idx, window) in workspace.windows().enumerate() {
                    if !window.need_to_resolve_rules() {
                        continue;
                    }
                    let rules = ResolvedWindowRules::resolve(
                        window,
                        &self.config.rules,
                        &output_name,
                        ws_idx,
                        window_idx == focused_idx,
                    );
                    window.set_rules(rules);
                }
            }
        }
    }

    pub fn add_libinput_device(&mut self, mut device: input::Device) {
        // The following input configuration logic is from hyprland.
        let input_config = &self.config.input;
        let per_device_config = input_config
            .per_device
            .get(device.name())
            .or_else(|| input_config.per_device.get(device.sysname()));

        self.keyboard.change_repeat_info(
            input_config.keyboard.repeat_rate.get(),
            input_config.keyboard.repeat_delay.get() as i32,
        );

        let disable = per_device_config.is_some_and(|c| c.disable);
        // The device is disabled, no need to apply any configuration
        if disable {
            let _ = device.config_send_events_set_mode(SendEventsMode::DISABLED);
        } else {
            let _ = device.config_send_events_set_mode(SendEventsMode::ENABLED);

            // Aquamarine (hyprland's input backend) determines a libinput device is a mouse by
            // the pointer capability:
            // https://github.com/hyprwm/aquamarine/blob/752d0fbd141fabb5a1e7f865199b80e6e76f8d8e/src/backend/Session.cpp#L826
            if device.has_capability(DeviceCapability::Pointer) {
                // A pointer with a size is a touchpad
                let is_touchpad = device.size().is_some_and(|(w, h)| w != 0. && h != 0.);
                // Trackpoints are reported as pointingsticks in udev
                // https://wayland.freedesktop.org/libinput/doc/latest/trackpoint-configuration.html
                // And based on udev source, here's the property value we must search for
                // https://github.com/systemd/systemd/blob/d38dd7d17a67fda3257905fa32f254cd7b7d5b83/src/udev/udev-builtin-input_id.c#L315
                #[cfg(feature = "udev-backend")]
                let is_trackpoint = unsafe { device.udev_device() }.is_some_and(|device| {
                    device.property_value("ID_INPUT_POINTINGSTICK").is_some()
                });
                #[cfg(not(feature = "udev-backend"))]
                // When we are with winit backend, who cares, this function won't be called anyway
                // since there won't be any sort of libinput devices registered
                let is_trackpoint = false;

                let mouse_config = per_device_config.map_or_else(
                    || match (is_touchpad, is_trackpoint) {
                        // Not a touchpad and not a trackpoint is just a generic mouse.
                        (false, false) => &input_config.mouse,
                        (true, false) => &input_config.touchpad,
                        (false, true) => &input_config.trackpoint,
                        _ => unreachable!(),
                    },
                    |cfg|
                    // In the case we use the per-device config, the user already knows what device he's modifying,
                    // so we just use the mouse attribute.
                    &cfg.mouse,
                );

                if let Some(click_method) = mouse_config.click_method {
                    let _ = device.config_click_set_method(click_method.into());
                } else if let Some(default) = device.config_click_default_method() {
                    let _ = device.config_click_set_method(default);
                }

                if device.config_left_handed_default() {
                    if let Some(left_handed) = mouse_config.left_handed {
                        let _ = device.config_left_handed_set(left_handed);
                    } else {
                        let default = device.config_left_handed_default();
                        let _ = device.config_left_handed_set(default);
                    }
                }

                if let Some(scroll_method) = mouse_config.scroll_method {
                    let _ = device.config_scroll_set_method(scroll_method.into());
                } else if let Some(default) = device.config_scroll_default_method() {
                    let _ = device.config_scroll_set_method(default);
                }

                if let Some(tap_and_drag) = mouse_config.tap_and_drag {
                    let _ = device.config_tap_set_drag_enabled(tap_and_drag);
                } else {
                    let default = device.config_tap_default_drag_enabled();
                    let _ = device.config_tap_set_drag_enabled(default);
                }

                if let Some(drag_lock) = mouse_config.drag_lock {
                    let _ = device.config_tap_set_drag_lock_enabled(drag_lock);
                } else {
                    let default = device.config_tap_default_drag_lock_enabled();
                    let _ = device.config_tap_set_drag_lock_enabled(default);
                }

                if device.config_middle_emulation_is_available() {
                    if let Some(middle_button_emulation) = mouse_config.middle_button_emulation {
                        let _ = device.config_middle_emulation_set_enabled(middle_button_emulation);
                    } else {
                        let default = device.config_middle_emulation_default_enabled();
                        let _ = device.config_middle_emulation_set_enabled(default);
                    }

                    if let Some(tap_button_map) = mouse_config.tap_button_map {
                        let _ = device.config_tap_set_button_map(tap_button_map.into());
                    } else if let Some(default) = device.config_tap_default_button_map() {
                        let _ = device.config_tap_set_button_map(default);
                    }
                }

                if device.config_tap_finger_count() > 0 {
                    if let Some(tap_to_click) = mouse_config.tap_to_click {
                        let _ = device.config_tap_set_enabled(tap_to_click);
                    } else {
                        let default = device.config_tap_default_enabled();
                        let _ = device.config_tap_set_enabled(default);
                    }
                }

                if device.config_scroll_has_natural_scroll() {
                    if let Some(natural_scrolling) = mouse_config.natural_scrolling {
                        let _ = device.config_scroll_set_natural_scroll_enabled(natural_scrolling);
                    } else {
                        let default = device.config_scroll_default_natural_scroll_enabled();
                        let _ = device.config_scroll_set_natural_scroll_enabled(default);
                    }
                }

                if device.config_dwt_is_available() {
                    if let Some(dwt) = mouse_config.disable_while_typing {
                        let _ = device.config_dwt_set_enabled(dwt);
                    } else {
                        let default = device.config_dwt_default_enabled();
                        let _ = device.config_dwt_set_enabled(default);
                    }
                }

                if let Some(speed) = mouse_config.acceleration_speed {
                    let speed = speed.clamp(-1.0, 1.0);
                    let _ = device.config_accel_set_speed(speed);
                } else {
                    let default = device.config_accel_default_speed();
                    let _ = device.config_accel_set_speed(default);
                }

                if let Some(profile) = mouse_config.acceleration_profile {
                    let _ = device.config_accel_set_profile(profile.into());
                } else if let Some(default) = device.config_accel_default_profile() {
                    let _ = device.config_accel_set_profile(default);
                }

                if let Some(scroll_button_lock) = mouse_config.scroll_button_lock {
                    let _ = device.config_scroll_set_button_lock(match scroll_button_lock {
                        true => input::ScrollButtonLockState::Enabled,
                        false => input::ScrollButtonLockState::Disabled,
                    });
                } else {
                    let default = device.config_scroll_default_button_lock();
                    let _ = device.config_scroll_set_button_lock(default);
                }

                if let Some(scroll_button) = mouse_config.scroll_button {
                    let _ = device.config_scroll_set_button(scroll_button.button_code());
                } else {
                    let default = device.config_scroll_default_button();
                    let _ = device.config_scroll_set_button(default);
                }
            }
        }

        self.devices.push(device);
    }

    #[cfg(feature = "xdg-screencast-portal")]
    pub fn stop_cast(&mut self, id: CastId) {
        crate::profile_function!();
        let Some(pipewire) = self.pipewire.as_mut() else {
            return;
        };

        let Some(dbus_conn) = self.dbus_connection.as_mut() else {
            return;
        };

        let Some(idx) = pipewire.casts.iter().position(|c| c.id() == id) else {
            warn!("Tried to stop an invalid cast");
            return;
        };

        let cast = pipewire.casts.swap_remove(idx);
        self.loop_handle.remove(cast.to_compositor_token); // remove calloop stream
        let _ = cast.stream.disconnect(); // even if this fails we dont use the stream anymore

        let object_server = dbus_conn.object_server();
        let Ok(interface) = object_server.interface::<_, ScreencastSession>(&cast.session_handle)
        else {
            warn!(?id, "Cast session doesn't exist");
            return;
        };

        async_io::block_on(async {
            if let Err(err) = interface
                .get()
                .closed(interface.signal_emitter(), std::collections::HashMap::new())
                .await
            {
                warn!(?err, "Failed to send closed signal to screencast session");
            };
        });
    }
}

/// Function to send frame callbacks for a single [`Window`] on the [`Output`].
///
/// This is used in the case of screencasting windows that are not visible on the active
/// workspace. Let's say you are screencasting a window from workspace 3 but you are currently
/// on workspace 1, the only result you will get is the last displayed frame since the window
/// didn't receive frame callbacks.
///
/// In [`Fht::render_screencast_windows`] we make use of this function to avoid such behaviour
#[cfg(feature = "xdg-screencast-portal")]
pub fn send_frame_for_screencast_window(
    output: &Output,
    output_state: &HashMap<Output, output::OutputState>,
    window: &Window,
    target_presentation_time: Duration,
) {
    crate::profile_function!();
    let throttle = Some(Duration::from_secs(1));
    let output_state = output_state.get(output).unwrap();
    let sequence = output_state.current_frame_sequence;

    let should_send_frames = |surface: &WlSurface, states: &SurfaceData| {
        should_send_frames(output, sequence, surface, states)
    };

    window.send_frame(
        output,
        target_presentation_time,
        throttle,
        should_send_frames,
    );
}

/// Check whether we should send frame callbacks to [`surface`] that is displayed on [`Output`].
///
/// This function ensures that the sequencing of frame callbacks that is maintained by the backend
/// is respected, avoiding sending two frame callbacks on a single frame.
///
/// Read [`OutputState::current_frame_sequence`](output::OutputState::current_frame_sequence)
fn should_send_frames(
    output: &Output,
    sequence: u32,
    surface: &WlSurface,
    states: &SurfaceData,
) -> Option<Output> {
    // Use smithay's surface_primary_scanout_output helper to avoid sending frames to
    // invisible surfaces of the output, at the cost of sending more frames for the cursor.
    let current_primary_output = surface_primary_scanout_output(surface, states);
    if current_primary_output.as_ref() != Some(output) {
        return None;
    }

    let last_callback_output: &RefCell<Option<(Output, u32)>> =
        states.data_map.get_or_insert(RefCell::default);
    let mut last_callback_output = last_callback_output.borrow_mut();

    let mut send = true;
    if let Some((last_output, last_sequence)) = last_callback_output.as_ref() {
        // We already sent a frame callback to this surface, do not waste time sending
        if last_output == output && *last_sequence == sequence {
            send = false;
        }
    }

    if send {
        *last_callback_output = Some((output.clone(), sequence));
        Some(output.clone())
    } else {
        None
    }
}

#[derive(Debug, Clone)]
pub struct SurfaceDmabufFeedback {
    pub render_feedback: DmabufFeedback,
    pub scanout_feedback: DmabufFeedback,
}

#[derive(Default, Debug)]
pub struct ClientState {
    pub compositor: CompositorClientState,
    pub security_context: Option<SecurityContext>,
}

impl ClientData for ClientState {
    fn initialized(&self, _client_id: smithay::reexports::wayland_server::backend::ClientId) {}
    fn disconnected(
        &self,
        _client_id: smithay::reexports::wayland_server::backend::ClientId,
        _reason: smithay::reexports::wayland_server::backend::DisconnectReason,
    ) {
    }
}

// We track ourselves window configure state since some clients may set initial_configure_sent to
// true even if its NOT (example: electron + ozone wayland)
pub enum UnmappedWindow {
    Unconfigured(Window),
    Configured {
        // A big different between an unconfigured and configured unmapped window is that the
        // configured window will have a resolved set of window rules.
        window: Window,
        workspace_id: WorkspaceId,
        /// Where to open the window, if its floating.
        opening_location: Option<Point<i32, Logical>>,
    },
}

impl UnmappedWindow {
    pub fn window(&self) -> &Window {
        match self {
            Self::Unconfigured(window) => window,
            Self::Configured { window, .. } => window,
        }
    }

    pub fn configured(&self) -> bool {
        matches!(self, Self::Configured { .. })
    }
}

// Resolved window rules that get computed from the configuration.
// They keep around actual values the user specified.
//
// Resolving window rules is combined, as in the it will apply all the matching rules from the
// config only the resolved window rule set.
#[derive(Debug, Clone, Default)]
pub struct ResolvedWindowRules {
    // Border overrides gets applied to the border config when we need the window-specific border
    // config with rules applied (for example when rendering)
    pub border: BorderOverrides,
    pub blur: BlurOverrides,
    pub shadow: ShadowOverrides,
    pub open_on_output: Option<String>,
    pub open_on_workspace: Option<usize>,
    pub location: Option<Point<i32, Logical>>,
    pub opacity: Option<f32>,
    pub proportion: Option<f64>,
    pub decoration_mode: Option<DecorationMode>,
    pub maximized: Option<bool>,
    pub fullscreen: Option<bool>,
    pub floating: Option<bool>,
    pub ontop: Option<bool>,
    pub centered: Option<bool>,
    pub centered_in_parent: Option<bool>,
    pub vrr: Option<bool>,
    pub skip_focus: Option<bool>,
}

impl ResolvedWindowRules {
    pub fn resolve(
        window: &Window,
        rules: &[fht_compositor_config::WindowRule],
        current_output: &str,
        current_workspace_idx: usize,
        is_focused: bool,
    ) -> Self {
        crate::profile_function!();
        let mut resolved_rules = ResolvedWindowRules::default();

        // NOTE: Bypass for fht-share-picker since it's better when floating centered.
        if window.app_id().as_deref() == Some("fht.desktop.SharePicker") {
            return Self {
                floating: Some(true),
                centered: Some(true),
                ..resolved_rules
            };
        }

        for rule in rules.iter().filter(|rule| {
            rule_matches(
                rule,
                window,
                current_output,
                current_workspace_idx,
                is_focused,
                !window.tiled(),
            )
        }) {
            resolved_rules.border = resolved_rules.border.merge_with(rule.border);
            resolved_rules.blur = resolved_rules.blur.merge_with(rule.blur);
            resolved_rules.shadow = resolved_rules.shadow.merge_with(&rule.shadow);

            if let Some(open_on_output) = &rule.open_on_output {
                resolved_rules.open_on_output = Some(open_on_output.clone())
            }

            if let Some(open_on_workspace) = &rule.open_on_workspace {
                resolved_rules.open_on_workspace = Some(*open_on_workspace)
            }

            if let Some(location) = &rule.location {
                resolved_rules.location = Some((*location).into());
            }

            if let Some(opacity) = rule.opacity {
                resolved_rules.opacity = Some(opacity)
            }

            if let Some(proportion) = rule.proportion {
                resolved_rules.proportion = Some(proportion)
            }

            if let Some(decoration_mode) = rule.decoration_mode {
                resolved_rules.decoration_mode = Some(decoration_mode)
            }

            if let Some(maximized) = rule.maximized {
                resolved_rules.maximized = Some(maximized)
            }

            if let Some(fullscreen) = rule.fullscreen {
                resolved_rules.fullscreen = Some(fullscreen)
            }

            if let Some(floating) = rule.floating {
                resolved_rules.floating = Some(floating);
            }

            if let Some(centered) = rule.centered {
                resolved_rules.centered = Some(centered);
            }

            if let Some(ontop) = rule.ontop {
                resolved_rules.ontop = Some(ontop);
            }

            if let Some(vrr) = rule.vrr {
                resolved_rules.vrr = Some(vrr);
            }

            if let Some(skip_focus) = rule.skip_focus {
                resolved_rules.skip_focus = Some(skip_focus);
            }
        }

        resolved_rules
    }
}

fn rule_matches(
    rule: &fht_compositor_config::WindowRule,
    window: &Window,
    current_output: &str,
    current_workspace_idx: usize,
    is_focused: bool,
    is_floating: bool,
) -> bool {
    if rule.match_all {
        // When the user wants to match all the match criteria onto the window, there's two
        // considerations to be done
        // - Only specified criteria should be matched
        // - If the window does not have a app_id and title, the match_title and match_app_id will
        //   be skipped (for not being relevant, maybe not matching would be better?)
        if let Some(window_title) = window.title() {
            if !rule
                .match_title
                .iter()
                .any(|regex| regex.is_match(&window_title))
            {
                return false;
            }
        }

        if let Some(window_app_id) = window.app_id() {
            if !rule
                .match_app_id
                .iter()
                .any(|regex| regex.is_match(&window_app_id))
            {
                return false;
            }
        }

        if let Some(rule_output) = rule.on_output.as_ref() {
            if rule_output != current_output {
                return false;
            }
        }

        if let Some(on_workspace) = rule.on_workspace {
            if on_workspace != current_workspace_idx {
                return false;
            }
        }

        if let Some(rule_is_focused) = rule.is_focused {
            if rule_is_focused != is_focused {
                return false;
            }
        }

        if let Some(rule_is_floating) = rule.is_floating {
            if rule_is_floating != is_floating {
                return false;
            }
        }

        true
    } else {
        if let Some(window_title) = window.title() {
            if rule
                .match_title
                .iter()
                .any(|regex| regex.is_match(&window_title))
            {
                return true;
            }
        }

        if let Some(window_app_id) = window.app_id() {
            if rule
                .match_app_id
                .iter()
                .any(|regex| regex.is_match(&window_app_id))
            {
                return true;
            }
        }

        if let Some(rule_output) = rule.on_output.as_ref() {
            if *rule_output == current_output {
                return true;
            }
        }

        if let Some(on_workspace) = rule.on_workspace {
            if on_workspace == current_workspace_idx {
                return true;
            }
        }

        if let Some(rule_is_focused) = rule.is_focused {
            if rule_is_focused == is_focused {
                return true;
            }
        }

        if let Some(rule_is_floating) = rule.is_floating {
            if rule_is_floating == is_floating {
                return true;
            }
        }

        false
    }
}<|MERGE_RESOLUTION|>--- conflicted
+++ resolved
@@ -621,6 +621,8 @@
     pub pointer: PointerHandle<State>,
     pub clock: Clock<Monotonic>,
     pub suppressed_keys: HashSet<Keysym>,
+    pub current_swipe_fingers: Option<u32>,
+    pub gesture_action_executed: bool,
     // We store both the timer and the keysym used to trigger the key action.
     // When we remove the keysym from suppressed keys we stop it.
     pub repeated_keyaction_timer: Option<(RegistrationToken, Keysym)>,
@@ -699,13 +701,7 @@
     pub xdg_activation_state: XdgActivationState,
     pub xdg_shell_state: XdgShellState,
     pub xdg_foreign_state: XdgForeignState,
-<<<<<<< HEAD
     pub ext_workspace_manager_state: ExtWorkspaceManagerState,
-=======
-
-    pub current_swipe_fingers: Option<u32>,
-    pub gesture_action_executed: bool,
->>>>>>> 6f04484d
 }
 
 impl Fht {
@@ -873,6 +869,8 @@
             clock,
             suppressed_keys: HashSet::new(),
             repeated_keyaction_timer: None,
+            current_swipe_fingers: None,
+            gesture_action_executed: false,
             seat,
             devices: vec![],
             seat_state,
@@ -926,13 +924,7 @@
             xdg_activation_state,
             xdg_shell_state,
             xdg_foreign_state,
-<<<<<<< HEAD
             ext_workspace_manager_state,
-=======
-
-            current_swipe_fingers: None,
-            gesture_action_executed: false,
->>>>>>> 6f04484d
         }
     }
 
